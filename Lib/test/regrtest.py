--- conflicted
+++ resolved
@@ -305,12 +305,8 @@
              'use=', 'threshold=', 'coverdir=', 'nocoverdir',
              'runleaks', 'huntrleaks=', 'memlimit=', 'randseed=',
              'multiprocess=', 'coverage', 'slaveargs=', 'forever', 'debug',
-<<<<<<< HEAD
              'start=', 'nowindows', 'header', 'testdir=', 'timeout=', 'wait',
-             'failfast', 'match'])
-=======
-             'start=', 'nowindows', 'header', 'failfast', 'match='])
->>>>>>> 7d55d97e
+             'failfast', 'match='])
     except getopt.error as msg:
         usage(msg)
 
