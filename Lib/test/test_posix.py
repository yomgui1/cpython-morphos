"Test posix functions"

from test import support

# Skip these tests if there is no posix module.
posix = support.import_module('posix')

import errno
import sys
import time
import os
<<<<<<< HEAD
import fcntl
=======
import platform
>>>>>>> cd5f0a64
import pwd
import shutil
import stat
import tempfile
import unittest
import warnings

_DUMMY_SYMLINK = os.path.join(tempfile.gettempdir(),
                              support.TESTFN + '-dummy-symlink')

class PosixTester(unittest.TestCase):

    def setUp(self):
        # create empty file
        fp = open(support.TESTFN, 'w+')
        fp.close()
        self.teardown_files = [ support.TESTFN ]
        self._warnings_manager = support.check_warnings()
        self._warnings_manager.__enter__()
        warnings.filterwarnings('ignore', '.* potential security risk .*',
                                RuntimeWarning)

    def tearDown(self):
        for teardown_file in self.teardown_files:
            support.unlink(teardown_file)
        self._warnings_manager.__exit__(None, None, None)

    def testNoArgFunctions(self):
        # test posix functions which take no arguments and have
        # no side-effects which we need to cleanup (e.g., fork, wait, abort)
        NO_ARG_FUNCTIONS = [ "ctermid", "getcwd", "getcwdb", "uname",
                             "times", "getloadavg",
                             "getegid", "geteuid", "getgid", "getgroups",
                             "getpid", "getpgrp", "getppid", "getuid", "sync",
                           ]

        for name in NO_ARG_FUNCTIONS:
            posix_func = getattr(posix, name, None)
            if posix_func is not None:
                posix_func()
                self.assertRaises(TypeError, posix_func, 1)

    if hasattr(posix, 'getresuid'):
        def test_getresuid(self):
            user_ids = posix.getresuid()
            self.assertEqual(len(user_ids), 3)
            for val in user_ids:
                self.assertGreaterEqual(val, 0)

    if hasattr(posix, 'getresgid'):
        def test_getresgid(self):
            group_ids = posix.getresgid()
            self.assertEqual(len(group_ids), 3)
            for val in group_ids:
                self.assertGreaterEqual(val, 0)

    if hasattr(posix, 'setresuid'):
        def test_setresuid(self):
            current_user_ids = posix.getresuid()
            self.assertIsNone(posix.setresuid(*current_user_ids))
            # -1 means don't change that value.
            self.assertIsNone(posix.setresuid(-1, -1, -1))

        def test_setresuid_exception(self):
            # Don't do this test if someone is silly enough to run us as root.
            current_user_ids = posix.getresuid()
            if 0 not in current_user_ids:
                new_user_ids = (current_user_ids[0]+1, -1, -1)
                self.assertRaises(OSError, posix.setresuid, *new_user_ids)

    if hasattr(posix, 'setresgid'):
        def test_setresgid(self):
            current_group_ids = posix.getresgid()
            self.assertIsNone(posix.setresgid(*current_group_ids))
            # -1 means don't change that value.
            self.assertIsNone(posix.setresgid(-1, -1, -1))

        def test_setresgid_exception(self):
            # Don't do this test if someone is silly enough to run us as root.
            current_group_ids = posix.getresgid()
            if 0 not in current_group_ids:
                new_group_ids = (current_group_ids[0]+1, -1, -1)
                self.assertRaises(OSError, posix.setresgid, *new_group_ids)

    @unittest.skipUnless(hasattr(posix, 'initgroups'),
                         "test needs os.initgroups()")
    def test_initgroups(self):
        # It takes a string and an integer; check that it raises a TypeError
        # for other argument lists.
        self.assertRaises(TypeError, posix.initgroups)
        self.assertRaises(TypeError, posix.initgroups, None)
        self.assertRaises(TypeError, posix.initgroups, 3, "foo")
        self.assertRaises(TypeError, posix.initgroups, "foo", 3, object())

        # If a non-privileged user invokes it, it should fail with OSError
        # EPERM.
        if os.getuid() != 0:
            name = pwd.getpwuid(posix.getuid()).pw_name
            try:
                posix.initgroups(name, 13)
            except OSError as e:
                self.assertEqual(e.errno, errno.EPERM)
            else:
                self.fail("Expected OSError to be raised by initgroups")

    def test_statvfs(self):
        if hasattr(posix, 'statvfs'):
            self.assertTrue(posix.statvfs(os.curdir))

    def test_fstatvfs(self):
        if hasattr(posix, 'fstatvfs'):
            fp = open(support.TESTFN)
            try:
                self.assertTrue(posix.fstatvfs(fp.fileno()))
            finally:
                fp.close()

    def test_ftruncate(self):
        if hasattr(posix, 'ftruncate'):
            fp = open(support.TESTFN, 'w+')
            try:
                # we need to have some data to truncate
                fp.write('test')
                fp.flush()
                posix.ftruncate(fp.fileno(), 0)
            finally:
                fp.close()

    @unittest.skipUnless(hasattr(posix, 'truncate'), "test needs posix.truncate()")
    def test_truncate(self):
        with open(support.TESTFN, 'w') as fp:
            fp.write('test')
            fp.flush()
        posix.truncate(support.TESTFN, 0)

    @unittest.skipUnless(hasattr(posix, 'fexecve'), "test needs posix.fexecve()")
    @unittest.skipUnless(hasattr(os, 'fork'), "test needs os.fork()")
    @unittest.skipUnless(hasattr(os, 'waitpid'), "test needs os.waitpid()")
    def test_fexecve(self):
        fp = os.open(sys.executable, os.O_RDONLY)
        try:
            pid = os.fork()
            if pid == 0:
                os.chdir(os.path.split(sys.executable)[0])
                posix.fexecve(fp, [sys.executable, '-c', 'pass'], os.environ)
            else:
                self.assertEqual(os.waitpid(pid, 0), (pid, 0))
        finally:
            os.close(fp)

    @unittest.skipUnless(hasattr(posix, 'waitid'), "test needs posix.waitid()")
    @unittest.skipUnless(hasattr(os, 'fork'), "test needs os.fork()")
    def test_waitid(self):
        pid = os.fork()
        if pid == 0:
            os.chdir(os.path.split(sys.executable)[0])
            posix.execve(sys.executable, [sys.executable, '-c', 'pass'], os.environ)
        else:
            res = posix.waitid(posix.P_PID, pid, posix.WEXITED)
            self.assertEqual(pid, res.si_pid)

    @unittest.skipUnless(hasattr(posix, 'lockf'), "test needs posix.lockf()")
    def test_lockf(self):
        fd = os.open(support.TESTFN, os.O_WRONLY | os.O_CREAT)
        try:
            os.write(fd, b'test')
            os.lseek(fd, 0, os.SEEK_SET)
            posix.lockf(fd, posix.F_LOCK, 4)
            # section is locked
            posix.lockf(fd, posix.F_ULOCK, 4)
        finally:
            os.close(fd)

    @unittest.skipUnless(hasattr(posix, 'pread'), "test needs posix.pread()")
    def test_pread(self):
        fd = os.open(support.TESTFN, os.O_RDWR | os.O_CREAT)
        try:
            os.write(fd, b'test')
            os.lseek(fd, 0, os.SEEK_SET)
            self.assertEqual(b'es', posix.pread(fd, 2, 1))
            # the first pread() shouldn't disturb the file offset
            self.assertEqual(b'te', posix.read(fd, 2))
        finally:
            os.close(fd)

    @unittest.skipUnless(hasattr(posix, 'pwrite'), "test needs posix.pwrite()")
    def test_pwrite(self):
        fd = os.open(support.TESTFN, os.O_RDWR | os.O_CREAT)
        try:
            os.write(fd, b'test')
            os.lseek(fd, 0, os.SEEK_SET)
            posix.pwrite(fd, b'xx', 1)
            self.assertEqual(b'txxt', posix.read(fd, 4))
        finally:
            os.close(fd)

    @unittest.skipUnless(hasattr(posix, 'posix_fallocate'),
        "test needs posix.posix_fallocate()")
    def test_posix_fallocate(self):
        fd = os.open(support.TESTFN, os.O_WRONLY | os.O_CREAT)
        try:
            posix.posix_fallocate(fd, 0, 10)
        except OSError as inst:
            # issue10812, ZFS doesn't appear to support posix_fallocate,
            # so skip Solaris-based since they are likely to have ZFS.
            if inst.errno != errno.EINVAL or not sys.platform.startswith("sunos"):
                raise
        finally:
            os.close(fd)

    @unittest.skipUnless(hasattr(posix, 'posix_fadvise'),
        "test needs posix.posix_fadvise()")
    def test_posix_fadvise(self):
        fd = os.open(support.TESTFN, os.O_RDONLY)
        try:
            posix.posix_fadvise(fd, 0, 0, posix.POSIX_FADV_WILLNEED)
        finally:
            os.close(fd)

    @unittest.skipUnless(hasattr(posix, 'futimes'), "test needs posix.futimes()")
    def test_futimes(self):
        now = time.time()
        fd = os.open(support.TESTFN, os.O_RDONLY)
        try:
            posix.futimes(fd, None)
            posix.futimes(fd)
            self.assertRaises(TypeError, posix.futimes, fd, (None, None))
            self.assertRaises(TypeError, posix.futimes, fd, (now, None))
            self.assertRaises(TypeError, posix.futimes, fd, (None, now))
            posix.futimes(fd, (int(now), int(now)))
            posix.futimes(fd, (now, now))
        finally:
            os.close(fd)

    @unittest.skipUnless(hasattr(posix, 'lutimes'), "test needs posix.lutimes()")
    def test_lutimes(self):
        now = time.time()
        posix.lutimes(support.TESTFN, None)
        self.assertRaises(TypeError, posix.lutimes, support.TESTFN, (None, None))
        self.assertRaises(TypeError, posix.lutimes, support.TESTFN, (now, None))
        self.assertRaises(TypeError, posix.lutimes, support.TESTFN, (None, now))
        posix.lutimes(support.TESTFN, (int(now), int(now)))
        posix.lutimes(support.TESTFN, (now, now))
        posix.lutimes(support.TESTFN)

    @unittest.skipUnless(hasattr(posix, 'futimens'), "test needs posix.futimens()")
    def test_futimens(self):
        now = time.time()
        fd = os.open(support.TESTFN, os.O_RDONLY)
        try:
            self.assertRaises(TypeError, posix.futimens, fd, (None, None), (None, None))
            self.assertRaises(TypeError, posix.futimens, fd, (now, 0), None)
            self.assertRaises(TypeError, posix.futimens, fd, None, (now, 0))
            posix.futimens(fd, (int(now), int((now - int(now)) * 1e9)),
                    (int(now), int((now - int(now)) * 1e9)))
            posix.futimens(fd)
        finally:
            os.close(fd)

    @unittest.skipUnless(hasattr(posix, 'writev'), "test needs posix.writev()")
    def test_writev(self):
        fd = os.open(support.TESTFN, os.O_RDWR | os.O_CREAT)
        try:
            os.writev(fd, (b'test1', b'tt2', b't3'))
            os.lseek(fd, 0, os.SEEK_SET)
            self.assertEqual(b'test1tt2t3', posix.read(fd, 10))
        finally:
            os.close(fd)

    @unittest.skipUnless(hasattr(posix, 'readv'), "test needs posix.readv()")
    def test_readv(self):
        fd = os.open(support.TESTFN, os.O_RDWR | os.O_CREAT)
        try:
            os.write(fd, b'test1tt2t3')
            os.lseek(fd, 0, os.SEEK_SET)
            buf = [bytearray(i) for i in [5, 3, 2]]
            self.assertEqual(posix.readv(fd, buf), 10)
            self.assertEqual([b'test1', b'tt2', b't3'], [bytes(i) for i in buf])
        finally:
            os.close(fd)

    def test_dup(self):
        if hasattr(posix, 'dup'):
            fp = open(support.TESTFN)
            try:
                fd = posix.dup(fp.fileno())
                self.assertIsInstance(fd, int)
                os.close(fd)
            finally:
                fp.close()

    def test_confstr(self):
        if hasattr(posix, 'confstr'):
            self.assertRaises(ValueError, posix.confstr, "CS_garbage")
            self.assertEqual(len(posix.confstr("CS_PATH")) > 0, True)

    def test_dup2(self):
        if hasattr(posix, 'dup2'):
            fp1 = open(support.TESTFN)
            fp2 = open(support.TESTFN)
            try:
                posix.dup2(fp1.fileno(), fp2.fileno())
            finally:
                fp1.close()
                fp2.close()

    @unittest.skipUnless(hasattr(os, 'O_CLOEXEC'), "needs os.O_CLOEXEC")
    @support.requires_linux_version(2, 6, 23)
    def test_oscloexec(self):
        fd = os.open(support.TESTFN, os.O_RDONLY|os.O_CLOEXEC)
        self.addCleanup(os.close, fd)
        self.assertTrue(fcntl.fcntl(fd, fcntl.F_GETFD) & fcntl.FD_CLOEXEC)

    def test_osexlock(self):
        if hasattr(posix, "O_EXLOCK"):
            fd = os.open(support.TESTFN,
                         os.O_WRONLY|os.O_EXLOCK|os.O_CREAT)
            self.assertRaises(OSError, os.open, support.TESTFN,
                              os.O_WRONLY|os.O_EXLOCK|os.O_NONBLOCK)
            os.close(fd)

            if hasattr(posix, "O_SHLOCK"):
                fd = os.open(support.TESTFN,
                             os.O_WRONLY|os.O_SHLOCK|os.O_CREAT)
                self.assertRaises(OSError, os.open, support.TESTFN,
                                  os.O_WRONLY|os.O_EXLOCK|os.O_NONBLOCK)
                os.close(fd)

    def test_osshlock(self):
        if hasattr(posix, "O_SHLOCK"):
            fd1 = os.open(support.TESTFN,
                         os.O_WRONLY|os.O_SHLOCK|os.O_CREAT)
            fd2 = os.open(support.TESTFN,
                          os.O_WRONLY|os.O_SHLOCK|os.O_CREAT)
            os.close(fd2)
            os.close(fd1)

            if hasattr(posix, "O_EXLOCK"):
                fd = os.open(support.TESTFN,
                             os.O_WRONLY|os.O_SHLOCK|os.O_CREAT)
                self.assertRaises(OSError, os.open, support.TESTFN,
                                  os.O_RDONLY|os.O_EXLOCK|os.O_NONBLOCK)
                os.close(fd)

    def test_fstat(self):
        if hasattr(posix, 'fstat'):
            fp = open(support.TESTFN)
            try:
                self.assertTrue(posix.fstat(fp.fileno()))
            finally:
                fp.close()

    def test_stat(self):
        if hasattr(posix, 'stat'):
            self.assertTrue(posix.stat(support.TESTFN))

    @unittest.skipUnless(hasattr(posix, 'mkfifo'), "don't have mkfifo()")
    def test_mkfifo(self):
        support.unlink(support.TESTFN)
        posix.mkfifo(support.TESTFN, stat.S_IRUSR | stat.S_IWUSR)
        self.assertTrue(stat.S_ISFIFO(posix.stat(support.TESTFN).st_mode))

    @unittest.skipUnless(hasattr(posix, 'mknod') and hasattr(stat, 'S_IFIFO'),
                         "don't have mknod()/S_IFIFO")
    def test_mknod(self):
        # Test using mknod() to create a FIFO (the only use specified
        # by POSIX).
        support.unlink(support.TESTFN)
        mode = stat.S_IFIFO | stat.S_IRUSR | stat.S_IWUSR
        try:
            posix.mknod(support.TESTFN, mode, 0)
        except OSError as e:
            # Some old systems don't allow unprivileged users to use
            # mknod(), or only support creating device nodes.
            self.assertIn(e.errno, (errno.EPERM, errno.EINVAL))
        else:
            self.assertTrue(stat.S_ISFIFO(posix.stat(support.TESTFN).st_mode))

    def _test_all_chown_common(self, chown_func, first_param):
        """Common code for chown, fchown and lchown tests."""
        # test a successful chown call
        chown_func(first_param, os.getuid(), os.getgid())

        if os.getuid() == 0:
            try:
                # Many linux distros have a nfsnobody user as MAX_UID-2
                # that makes a good test case for signedness issues.
                #   http://bugs.python.org/issue1747858
                # This part of the test only runs when run as root.
                # Only scary people run their tests as root.
                ent = pwd.getpwnam('nfsnobody')
                chown_func(first_param, ent.pw_uid, ent.pw_gid)
            except KeyError:
                pass
        elif platform.system() in ('HP-UX', 'SunOS'):
            # HP-UX and Solaris can allow a non-root user to chown() to root
            # (issue #5113)
            raise unittest.SkipTest("Skipping because of non-standard chown() "
                                    "behavior")
        else:
            # non-root cannot chown to root, raises OSError
            self.assertRaises(OSError, chown_func,
                              first_param, 0, 0)

    @unittest.skipUnless(hasattr(posix, 'chown'), "test needs os.chown()")
    def test_chown(self):
        # raise an OSError if the file does not exist
        os.unlink(support.TESTFN)
        self.assertRaises(OSError, posix.chown, support.TESTFN, -1, -1)

        # re-create the file
        support.create_empty_file(support.TESTFN)
        self._test_all_chown_common(posix.chown, support.TESTFN)

    @unittest.skipUnless(hasattr(posix, 'fchown'), "test needs os.fchown()")
    def test_fchown(self):
        os.unlink(support.TESTFN)

        # re-create the file
        test_file = open(support.TESTFN, 'w')
        try:
            fd = test_file.fileno()
            self._test_all_chown_common(posix.fchown, fd)
        finally:
            test_file.close()

    @unittest.skipUnless(hasattr(posix, 'lchown'), "test needs os.lchown()")
    def test_lchown(self):
        os.unlink(support.TESTFN)
        # create a symlink
        os.symlink(_DUMMY_SYMLINK, support.TESTFN)
        self._test_all_chown_common(posix.lchown, support.TESTFN)

    def test_chdir(self):
        if hasattr(posix, 'chdir'):
            posix.chdir(os.curdir)
            self.assertRaises(OSError, posix.chdir, support.TESTFN)

    def test_listdir(self):
        if hasattr(posix, 'listdir'):
            self.assertTrue(support.TESTFN in posix.listdir(os.curdir))

    def test_listdir_default(self):
        # When listdir is called without argument, it's the same as listdir(os.curdir)
        if hasattr(posix, 'listdir'):
            self.assertTrue(support.TESTFN in posix.listdir())

    @unittest.skipUnless(hasattr(posix, 'flistdir'), "test needs posix.flistdir()")
    def test_flistdir(self):
        f = posix.open(posix.getcwd(), posix.O_RDONLY)
        self.addCleanup(posix.close, f)
        self.assertEqual(
            sorted(posix.listdir('.')),
            sorted(posix.flistdir(f))
            )
        # Check that the fd offset was reset (issue #13739)
        self.assertEqual(
            sorted(posix.listdir('.')),
            sorted(posix.flistdir(f))
            )

    def test_access(self):
        if hasattr(posix, 'access'):
            self.assertTrue(posix.access(support.TESTFN, os.R_OK))

    def test_umask(self):
        if hasattr(posix, 'umask'):
            old_mask = posix.umask(0)
            self.assertIsInstance(old_mask, int)
            posix.umask(old_mask)

    def test_strerror(self):
        if hasattr(posix, 'strerror'):
            self.assertTrue(posix.strerror(0))

    def test_pipe(self):
        if hasattr(posix, 'pipe'):
            reader, writer = posix.pipe()
            os.close(reader)
            os.close(writer)

    @unittest.skipUnless(hasattr(os, 'pipe2'), "test needs os.pipe2()")
    @support.requires_linux_version(2, 6, 27)
    def test_pipe2(self):
        self.assertRaises(TypeError, os.pipe2, 'DEADBEEF')
        self.assertRaises(TypeError, os.pipe2, 0, 0)

        # try calling with flags = 0, like os.pipe()
        r, w = os.pipe2(0)
        os.close(r)
        os.close(w)

        # test flags
        r, w = os.pipe2(os.O_CLOEXEC|os.O_NONBLOCK)
        self.addCleanup(os.close, r)
        self.addCleanup(os.close, w)
        self.assertTrue(fcntl.fcntl(r, fcntl.F_GETFD) & fcntl.FD_CLOEXEC)
        self.assertTrue(fcntl.fcntl(w, fcntl.F_GETFD) & fcntl.FD_CLOEXEC)
        # try reading from an empty pipe: this should fail, not block
        self.assertRaises(OSError, os.read, r, 1)
        # try a write big enough to fill-up the pipe: this should either
        # fail or perform a partial write, not block
        try:
            os.write(w, b'x' * support.PIPE_MAX_SIZE)
        except OSError:
            pass

    def test_utime(self):
        if hasattr(posix, 'utime'):
            now = time.time()
            posix.utime(support.TESTFN, None)
            self.assertRaises(TypeError, posix.utime, support.TESTFN, (None, None))
            self.assertRaises(TypeError, posix.utime, support.TESTFN, (now, None))
            self.assertRaises(TypeError, posix.utime, support.TESTFN, (None, now))
            posix.utime(support.TESTFN, (int(now), int(now)))
            posix.utime(support.TESTFN, (now, now))

    def _test_chflags_regular_file(self, chflags_func, target_file):
        st = os.stat(target_file)
        self.assertTrue(hasattr(st, 'st_flags'))
        chflags_func(target_file, st.st_flags | stat.UF_IMMUTABLE)
        try:
            new_st = os.stat(target_file)
            self.assertEqual(st.st_flags | stat.UF_IMMUTABLE, new_st.st_flags)
            try:
                fd = open(target_file, 'w+')
            except IOError as e:
                self.assertEqual(e.errno, errno.EPERM)
        finally:
            posix.chflags(target_file, st.st_flags)

    @unittest.skipUnless(hasattr(posix, 'chflags'), 'test needs os.chflags()')
    def test_chflags(self):
        self._test_chflags_regular_file(posix.chflags, support.TESTFN)

    @unittest.skipUnless(hasattr(posix, 'lchflags'), 'test needs os.lchflags()')
    def test_lchflags_regular_file(self):
        self._test_chflags_regular_file(posix.lchflags, support.TESTFN)

    @unittest.skipUnless(hasattr(posix, 'lchflags'), 'test needs os.lchflags()')
    def test_lchflags_symlink(self):
        testfn_st = os.stat(support.TESTFN)

        self.assertTrue(hasattr(testfn_st, 'st_flags'))

        os.symlink(support.TESTFN, _DUMMY_SYMLINK)
        self.teardown_files.append(_DUMMY_SYMLINK)
        dummy_symlink_st = os.lstat(_DUMMY_SYMLINK)

        posix.lchflags(_DUMMY_SYMLINK,
                       dummy_symlink_st.st_flags | stat.UF_IMMUTABLE)
        try:
            new_testfn_st = os.stat(support.TESTFN)
            new_dummy_symlink_st = os.lstat(_DUMMY_SYMLINK)

            self.assertEqual(testfn_st.st_flags, new_testfn_st.st_flags)
            self.assertEqual(dummy_symlink_st.st_flags | stat.UF_IMMUTABLE,
                             new_dummy_symlink_st.st_flags)
        finally:
            posix.lchflags(_DUMMY_SYMLINK, dummy_symlink_st.st_flags)

    def test_environ(self):
        if os.name == "nt":
            item_type = str
        else:
            item_type = bytes
        for k, v in posix.environ.items():
            self.assertEqual(type(k), item_type)
            self.assertEqual(type(v), item_type)

    def test_getcwd_long_pathnames(self):
        if hasattr(posix, 'getcwd'):
            dirname = 'getcwd-test-directory-0123456789abcdef-01234567890abcdef'
            curdir = os.getcwd()
            base_path = os.path.abspath(support.TESTFN) + '.getcwd'

            try:
                os.mkdir(base_path)
                os.chdir(base_path)
            except:
#               Just returning nothing instead of the SkipTest exception,
#               because the test results in Error in that case.
#               Is that ok?
#                raise unittest.SkipTest("cannot create directory for testing")
                return

                def _create_and_do_getcwd(dirname, current_path_length = 0):
                    try:
                        os.mkdir(dirname)
                    except:
                        raise unittest.SkipTest("mkdir cannot create directory sufficiently deep for getcwd test")

                    os.chdir(dirname)
                    try:
                        os.getcwd()
                        if current_path_length < 1027:
                            _create_and_do_getcwd(dirname, current_path_length + len(dirname) + 1)
                    finally:
                        os.chdir('..')
                        os.rmdir(dirname)

                _create_and_do_getcwd(dirname)

            finally:
                os.chdir(curdir)
                support.rmtree(base_path)

    @unittest.skipUnless(hasattr(posix, 'getgrouplist'), "test needs posix.getgrouplist()")
    @unittest.skipUnless(hasattr(pwd, 'getpwuid'), "test needs pwd.getpwuid()")
    @unittest.skipUnless(hasattr(os, 'getuid'), "test needs os.getuid()")
    def test_getgrouplist(self):
        with os.popen('id -G') as idg:
            groups = idg.read().strip()

        if not groups:
            raise unittest.SkipTest("need working 'id -G'")

        self.assertEqual(
            set([int(x) for x in groups.split()]),
            set(posix.getgrouplist(pwd.getpwuid(os.getuid())[0],
                pwd.getpwuid(os.getuid())[3])))

    @unittest.skipUnless(hasattr(os, 'getegid'), "test needs os.getegid()")
    def test_getgroups(self):
        with os.popen('id -G') as idg:
            groups = idg.read().strip()

        if not groups:
            raise unittest.SkipTest("need working 'id -G'")

        # 'id -G' and 'os.getgroups()' should return the same
        # groups, ignoring order and duplicates.
        # #10822 - it is implementation defined whether posix.getgroups()
        # includes the effective gid so we include it anyway, since id -G does
        self.assertEqual(
                set([int(x) for x in groups.split()]),
                set(posix.getgroups() + [posix.getegid()]))

    # tests for the posix *at functions follow

    @unittest.skipUnless(hasattr(posix, 'faccessat'), "test needs posix.faccessat()")
    def test_faccessat(self):
        f = posix.open(posix.getcwd(), posix.O_RDONLY)
        try:
            self.assertTrue(posix.faccessat(f, support.TESTFN, os.R_OK))
        finally:
            posix.close(f)

    @unittest.skipUnless(hasattr(posix, 'fchmodat'), "test needs posix.fchmodat()")
    def test_fchmodat(self):
        os.chmod(support.TESTFN, stat.S_IRUSR)

        f = posix.open(posix.getcwd(), posix.O_RDONLY)
        try:
            posix.fchmodat(f, support.TESTFN, stat.S_IRUSR | stat.S_IWUSR)

            s = posix.stat(support.TESTFN)
            self.assertEqual(s[0] & stat.S_IRWXU, stat.S_IRUSR | stat.S_IWUSR)
        finally:
            posix.close(f)

    @unittest.skipUnless(hasattr(posix, 'fchownat'), "test needs posix.fchownat()")
    def test_fchownat(self):
        support.unlink(support.TESTFN)
        support.create_empty_file(support.TESTFN)

        f = posix.open(posix.getcwd(), posix.O_RDONLY)
        try:
            posix.fchownat(f, support.TESTFN, os.getuid(), os.getgid())
        finally:
            posix.close(f)

    @unittest.skipUnless(hasattr(posix, 'fstatat'), "test needs posix.fstatat()")
    def test_fstatat(self):
        support.unlink(support.TESTFN)
        with open(support.TESTFN, 'w') as outfile:
            outfile.write("testline\n")

        f = posix.open(posix.getcwd(), posix.O_RDONLY)
        try:
            s1 = posix.stat(support.TESTFN)
            s2 = posix.fstatat(f, support.TESTFN)
            self.assertEqual(s1, s2)
        finally:
            posix.close(f)

    @unittest.skipUnless(hasattr(posix, 'futimesat'), "test needs posix.futimesat()")
    def test_futimesat(self):
        f = posix.open(posix.getcwd(), posix.O_RDONLY)
        try:
            now = time.time()
            posix.futimesat(f, support.TESTFN, None)
            posix.futimesat(f, support.TESTFN)
            self.assertRaises(TypeError, posix.futimesat, f, support.TESTFN, (None, None))
            self.assertRaises(TypeError, posix.futimesat, f, support.TESTFN, (now, None))
            self.assertRaises(TypeError, posix.futimesat, f, support.TESTFN, (None, now))
            posix.futimesat(f, support.TESTFN, (int(now), int(now)))
            posix.futimesat(f, support.TESTFN, (now, now))
        finally:
            posix.close(f)

    @unittest.skipUnless(hasattr(posix, 'linkat'), "test needs posix.linkat()")
    def test_linkat(self):
        f = posix.open(posix.getcwd(), posix.O_RDONLY)
        try:
            posix.linkat(f, support.TESTFN, f, support.TESTFN + 'link')
            # should have same inodes
            self.assertEqual(posix.stat(support.TESTFN)[1],
                posix.stat(support.TESTFN + 'link')[1])
        finally:
            posix.close(f)
            support.unlink(support.TESTFN + 'link')

    @unittest.skipUnless(hasattr(posix, 'mkdirat'), "test needs posix.mkdirat()")
    def test_mkdirat(self):
        f = posix.open(posix.getcwd(), posix.O_RDONLY)
        try:
            posix.mkdirat(f, support.TESTFN + 'dir')
            posix.stat(support.TESTFN + 'dir') # should not raise exception
        finally:
            posix.close(f)
            support.rmtree(support.TESTFN + 'dir')

    @unittest.skipUnless(hasattr(posix, 'mknodat') and hasattr(stat, 'S_IFIFO'),
                         "don't have mknodat()/S_IFIFO")
    def test_mknodat(self):
        # Test using mknodat() to create a FIFO (the only use specified
        # by POSIX).
        support.unlink(support.TESTFN)
        mode = stat.S_IFIFO | stat.S_IRUSR | stat.S_IWUSR
        f = posix.open(posix.getcwd(), posix.O_RDONLY)
        try:
            posix.mknodat(f, support.TESTFN, mode, 0)
        except OSError as e:
            # Some old systems don't allow unprivileged users to use
            # mknod(), or only support creating device nodes.
            self.assertIn(e.errno, (errno.EPERM, errno.EINVAL))
        else:
            self.assertTrue(stat.S_ISFIFO(posix.stat(support.TESTFN).st_mode))
        finally:
            posix.close(f)

    @unittest.skipUnless(hasattr(posix, 'openat'), "test needs posix.openat()")
    def test_openat(self):
        support.unlink(support.TESTFN)
        with open(support.TESTFN, 'w') as outfile:
            outfile.write("testline\n")
        a = posix.open(posix.getcwd(), posix.O_RDONLY)
        b = posix.openat(a, support.TESTFN, posix.O_RDONLY)
        try:
            res = posix.read(b, 9).decode(encoding="utf-8")
            self.assertEqual("testline\n", res)
        finally:
            posix.close(a)
            posix.close(b)

    @unittest.skipUnless(hasattr(posix, 'readlinkat'), "test needs posix.readlinkat()")
    def test_readlinkat(self):
        os.symlink(support.TESTFN, support.TESTFN + 'link')
        f = posix.open(posix.getcwd(), posix.O_RDONLY)
        try:
            self.assertEqual(posix.readlink(support.TESTFN + 'link'),
                posix.readlinkat(f, support.TESTFN + 'link'))
        finally:
            support.unlink(support.TESTFN + 'link')
            posix.close(f)

    @unittest.skipUnless(hasattr(posix, 'renameat'), "test needs posix.renameat()")
    def test_renameat(self):
        support.unlink(support.TESTFN)
        support.create_empty_file(support.TESTFN + 'ren')
        f = posix.open(posix.getcwd(), posix.O_RDONLY)
        try:
            posix.renameat(f, support.TESTFN + 'ren', f, support.TESTFN)
        except:
            posix.rename(support.TESTFN + 'ren', support.TESTFN)
            raise
        else:
            posix.stat(support.TESTFN) # should not throw exception
        finally:
            posix.close(f)

    @unittest.skipUnless(hasattr(posix, 'symlinkat'), "test needs posix.symlinkat()")
    def test_symlinkat(self):
        f = posix.open(posix.getcwd(), posix.O_RDONLY)
        try:
            posix.symlinkat(support.TESTFN, f, support.TESTFN + 'link')
            self.assertEqual(posix.readlink(support.TESTFN + 'link'), support.TESTFN)
        finally:
            posix.close(f)
            support.unlink(support.TESTFN + 'link')

    @unittest.skipUnless(hasattr(posix, 'unlinkat'), "test needs posix.unlinkat()")
    def test_unlinkat(self):
        f = posix.open(posix.getcwd(), posix.O_RDONLY)
        support.create_empty_file(support.TESTFN + 'del')
        posix.stat(support.TESTFN + 'del') # should not throw exception
        try:
            posix.unlinkat(f, support.TESTFN + 'del')
        except:
            support.unlink(support.TESTFN + 'del')
            raise
        else:
            self.assertRaises(OSError, posix.stat, support.TESTFN + 'link')
        finally:
            posix.close(f)

    @unittest.skipUnless(hasattr(posix, 'utimensat'), "test needs posix.utimensat()")
    def test_utimensat(self):
        f = posix.open(posix.getcwd(), posix.O_RDONLY)
        try:
            now = time.time()
            posix.utimensat(f, support.TESTFN, None, None)
            posix.utimensat(f, support.TESTFN)
            posix.utimensat(f, support.TESTFN, flags=os.AT_SYMLINK_NOFOLLOW)
            self.assertRaises(TypeError, posix.utimensat, f, support.TESTFN, (None, None), (None, None))
            self.assertRaises(TypeError, posix.utimensat, f, support.TESTFN, (now, 0), None)
            self.assertRaises(TypeError, posix.utimensat, f, support.TESTFN, None, (now, 0))
            posix.utimensat(f, support.TESTFN, (int(now), int((now - int(now)) * 1e9)),
                    (int(now), int((now - int(now)) * 1e9)))
            posix.utimensat(dirfd=f, path=support.TESTFN,
                            atime=(int(now), int((now - int(now)) * 1e9)),
                            mtime=(int(now), int((now - int(now)) * 1e9)))
        finally:
            posix.close(f)

    @unittest.skipUnless(hasattr(posix, 'mkfifoat'), "don't have mkfifoat()")
    def test_mkfifoat(self):
        support.unlink(support.TESTFN)
        f = posix.open(posix.getcwd(), posix.O_RDONLY)
        try:
            posix.mkfifoat(f, support.TESTFN, stat.S_IRUSR | stat.S_IWUSR)
            self.assertTrue(stat.S_ISFIFO(posix.stat(support.TESTFN).st_mode))
        finally:
            posix.close(f)

    requires_sched_h = unittest.skipUnless(hasattr(posix, 'sched_yield'),
                                           "don't have scheduling support")
    requires_sched_affinity = unittest.skipUnless(hasattr(posix, 'cpu_set'),
                                                  "don't have sched affinity support")

    @requires_sched_h
    def test_sched_yield(self):
        # This has no error conditions (at least on Linux).
        posix.sched_yield()

    @requires_sched_h
    @unittest.skipUnless(hasattr(posix, 'sched_get_priority_max'),
                         "requires sched_get_priority_max()")
    def test_sched_priority(self):
        # Round-robin usually has interesting priorities.
        pol = posix.SCHED_RR
        lo = posix.sched_get_priority_min(pol)
        hi = posix.sched_get_priority_max(pol)
        self.assertIsInstance(lo, int)
        self.assertIsInstance(hi, int)
        self.assertGreaterEqual(hi, lo)
        # OSX evidently just returns 15 without checking the argument.
        if sys.platform != "darwin":
            self.assertRaises(OSError, posix.sched_get_priority_min, -23)
            self.assertRaises(OSError, posix.sched_get_priority_max, -23)

    @unittest.skipUnless(hasattr(posix, 'sched_setscheduler'), "can't change scheduler")
    def test_get_and_set_scheduler_and_param(self):
        possible_schedulers = [sched for name, sched in posix.__dict__.items()
                               if name.startswith("SCHED_")]
        mine = posix.sched_getscheduler(0)
        self.assertIn(mine, possible_schedulers)
        try:
            parent = posix.sched_getscheduler(os.getppid())
        except OSError as e:
            if e.errno != errno.EPERM:
                raise
        else:
            self.assertIn(parent, possible_schedulers)
        self.assertRaises(OSError, posix.sched_getscheduler, -1)
        self.assertRaises(OSError, posix.sched_getparam, -1)
        param = posix.sched_getparam(0)
        self.assertIsInstance(param.sched_priority, int)
        try:
            posix.sched_setscheduler(0, mine, param)
        except OSError as e:
            if e.errno != errno.EPERM:
                raise

        # POSIX states that calling sched_setparam() on a process with a
        # scheduling policy other than SCHED_FIFO or SCHED_RR is
        # implementation-defined: FreeBSD returns EINVAL.
        if not sys.platform.startswith('freebsd'):
            posix.sched_setparam(0, param)
            self.assertRaises(OSError, posix.sched_setparam, -1, param)

        self.assertRaises(OSError, posix.sched_setscheduler, -1, mine, param)
        self.assertRaises(TypeError, posix.sched_setscheduler, 0, mine, None)
        self.assertRaises(TypeError, posix.sched_setparam, 0, 43)
        param = posix.sched_param(None)
        self.assertRaises(TypeError, posix.sched_setparam, 0, param)
        large = 214748364700
        param = posix.sched_param(large)
        self.assertRaises(OverflowError, posix.sched_setparam, 0, param)
        param = posix.sched_param(sched_priority=-large)
        self.assertRaises(OverflowError, posix.sched_setparam, 0, param)

    @unittest.skipUnless(hasattr(posix, "sched_rr_get_interval"), "no function")
    def test_sched_rr_get_interval(self):
        try:
            interval = posix.sched_rr_get_interval(0)
        except OSError as e:
            # This likely means that sched_rr_get_interval is only valid for
            # processes with the SCHED_RR scheduler in effect.
            if e.errno != errno.EINVAL:
                raise
            self.skipTest("only works on SCHED_RR processes")
        self.assertIsInstance(interval, float)
        # Reasonable constraints, I think.
        self.assertGreaterEqual(interval, 0.)
        self.assertLess(interval, 1.)

    @requires_sched_affinity
    def test_sched_affinity(self):
        mask = posix.sched_getaffinity(0, 1024)
        self.assertGreaterEqual(mask.count(), 1)
        self.assertIsInstance(mask, posix.cpu_set)
        self.assertRaises(OSError, posix.sched_getaffinity, -1, 1024)
        empty = posix.cpu_set(10)
        posix.sched_setaffinity(0, mask)
        self.assertRaises(OSError, posix.sched_setaffinity, 0, empty)
        self.assertRaises(OSError, posix.sched_setaffinity, -1, mask)

    @requires_sched_affinity
    def test_cpu_set_basic(self):
        s = posix.cpu_set(10)
        self.assertEqual(len(s), 10)
        self.assertEqual(s.count(), 0)
        s.set(0)
        s.set(9)
        self.assertTrue(s.isset(0))
        self.assertTrue(s.isset(9))
        self.assertFalse(s.isset(5))
        self.assertEqual(s.count(), 2)
        s.clear(0)
        self.assertFalse(s.isset(0))
        self.assertEqual(s.count(), 1)
        s.zero()
        self.assertFalse(s.isset(0))
        self.assertFalse(s.isset(9))
        self.assertEqual(s.count(), 0)
        self.assertRaises(ValueError, s.set, -1)
        self.assertRaises(ValueError, s.set, 10)
        self.assertRaises(ValueError, s.clear, -1)
        self.assertRaises(ValueError, s.clear, 10)
        self.assertRaises(ValueError, s.isset, -1)
        self.assertRaises(ValueError, s.isset, 10)

    @requires_sched_affinity
    def test_cpu_set_cmp(self):
        self.assertNotEqual(posix.cpu_set(11), posix.cpu_set(12))
        l = posix.cpu_set(10)
        r = posix.cpu_set(10)
        self.assertEqual(l, r)
        l.set(1)
        self.assertNotEqual(l, r)
        r.set(1)
        self.assertEqual(l, r)

    @requires_sched_affinity
    def test_cpu_set_bitwise(self):
        l = posix.cpu_set(5)
        l.set(0)
        l.set(1)
        r = posix.cpu_set(5)
        r.set(1)
        r.set(2)
        b = l & r
        self.assertEqual(b.count(), 1)
        self.assertTrue(b.isset(1))
        b = l | r
        self.assertEqual(b.count(), 3)
        self.assertTrue(b.isset(0))
        self.assertTrue(b.isset(1))
        self.assertTrue(b.isset(2))
        b = l ^ r
        self.assertEqual(b.count(), 2)
        self.assertTrue(b.isset(0))
        self.assertFalse(b.isset(1))
        self.assertTrue(b.isset(2))
        b = l
        b |= r
        self.assertIs(b, l)
        self.assertEqual(l.count(), 3)

    def test_rtld_constants(self):
        # check presence of major RTLD_* constants
        posix.RTLD_LAZY
        posix.RTLD_NOW
        posix.RTLD_GLOBAL
        posix.RTLD_LOCAL

class PosixGroupsTester(unittest.TestCase):

    def setUp(self):
        if posix.getuid() != 0:
            raise unittest.SkipTest("not enough privileges")
        if not hasattr(posix, 'getgroups'):
            raise unittest.SkipTest("need posix.getgroups")
        if sys.platform == 'darwin':
            raise unittest.SkipTest("getgroups(2) is broken on OSX")
        self.saved_groups = posix.getgroups()

    def tearDown(self):
        if hasattr(posix, 'setgroups'):
            posix.setgroups(self.saved_groups)
        elif hasattr(posix, 'initgroups'):
            name = pwd.getpwuid(posix.getuid()).pw_name
            posix.initgroups(name, self.saved_groups[0])

    @unittest.skipUnless(hasattr(posix, 'initgroups'),
                         "test needs posix.initgroups()")
    def test_initgroups(self):
        # find missing group

        g = max(self.saved_groups) + 1
        name = pwd.getpwuid(posix.getuid()).pw_name
        posix.initgroups(name, g)
        self.assertIn(g, posix.getgroups())

    @unittest.skipUnless(hasattr(posix, 'setgroups'),
                         "test needs posix.setgroups()")
    def test_setgroups(self):
        for groups in [[0], list(range(16))]:
            posix.setgroups(groups)
            self.assertListEqual(groups, posix.getgroups())

def test_main():
    try:
        support.run_unittest(PosixTester, PosixGroupsTester)
    finally:
        support.reap_children()

if __name__ == '__main__':
    test_main()<|MERGE_RESOLUTION|>--- conflicted
+++ resolved
@@ -9,11 +9,8 @@
 import sys
 import time
 import os
-<<<<<<< HEAD
 import fcntl
-=======
 import platform
->>>>>>> cd5f0a64
 import pwd
 import shutil
 import stat
