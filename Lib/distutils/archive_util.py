--- conflicted
+++ resolved
@@ -174,44 +174,12 @@
 
     return zip_filename
 
-def make_lha (base_name, base_dir, verbose=0, dry_run=0):
-    """Create a lha file from all the files under 'base_dir'.  The output                                                
-    zip file will be named 'base_dir' + ".lha".  Uses the "lha" utility                                                  
-    (if available and found on the default search path).                                                                 
-    If neither tool is available, raises DistutilsExecError.                                                             
-    Returns the name of the output lha file.                                                                             
-    """
-
-    lha_filename = base_name + ".lha"
-    mkpath(os.path.dirname(lha_filename), dry_run=dry_run)
-
-    base_dir = os.path.join(base_dir, "#?")
-
-    lhaoptions = "r -xra3"
-    if not verbose:
-        lhaoptions += "q"
-
-    try:
-        os.remove(lha_filename)
-    except OSError:
-        pass
-
-    try:
-        spawn(["lha", lhaoptions, lha_filename, base_dir],
-              dry_run=dry_run)
-    except DistutilsExecError:
-        raise DistutilsExecError("unable to create lha file '%s': "
-                                 "could not find a standalone lha utility" % lha_filename)
-
-    return lha_filename
-
 ARCHIVE_FORMATS = {
     'gztar': (make_tarball, [('compress', 'gzip')], "gzip'ed tar-file"),
     'bztar': (make_tarball, [('compress', 'bzip2')], "bzip2'ed tar-file"),
     'ztar':  (make_tarball, [('compress', 'compress')], "compressed tar file"),
     'tar':   (make_tarball, [('compress', None)], "uncompressed tar file"),
-    'zip':   (make_zipfile, [],"ZIP file"),
-    'lha':   (make_lha,     [], "lha file")
+    'zip':   (make_zipfile, [],"ZIP file")
     }
 
 def check_archive_formats(formats):
@@ -225,17 +193,12 @@
     return None
 
 def make_archive(base_name, format, root_dir=None, base_dir=None, verbose=0,
-<<<<<<< HEAD
-                 dry_run=0):
+                 dry_run=0, owner=None, group=None):
     """Create an archive file (eg. zip, tar or lha).
-=======
-                 dry_run=0, owner=None, group=None):
-    """Create an archive file (eg. zip or tar).
->>>>>>> 432401a6
 
     'base_name' is the name of the file to create, minus any format-specific
     extension; 'format' is the archive format: one of "zip", "tar", "ztar",
-    "gztar", or "lha".
+    or "gztar".
 
     'root_dir' is a directory that will be the root directory of the
     archive; ie. we typically chdir into 'root_dir' before creating the
