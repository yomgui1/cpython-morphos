--- conflicted
+++ resolved
@@ -930,7 +930,6 @@
     # OS name mappings
     ('posix', 'unix'),
     ('nt', 'msvc'),
-    ('morphos', 'morphos')
 
     )
 
@@ -968,13 +967,8 @@
                                "Mingw32 port of GNU C Compiler for Win32"),
                    'bcpp':    ('bcppcompiler', 'BCPPCompiler',
                                "Borland C++ Compiler"),
-<<<<<<< HEAD
-                   'emx':     ('emxccompiler', 'EMXCCompiler',
-                               "EMX port of GNU C Compiler for OS/2"),
                    'morphos': ('mosccompiler', 'MorphOSCCompiler',
                                "standard MorphOS GNU C Compiler"),
-=======
->>>>>>> 432401a6
                  }
 
 def show_compilers():
