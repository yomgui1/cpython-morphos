--- conflicted
+++ resolved
@@ -22,7 +22,7 @@
                      "platform name to embed in generated filenames "
                      "(default: %s)" % get_platform()),
                     ('format=', 'f',
-                     "archive format to create (tar, ztar, gztar, zip, lha)"),
+                     "archive format to create (tar, ztar, gztar, zip)"),
                     ('keep-temp', 'k',
                      "keep the pseudo-installation tree around after " +
                      "creating the distribution archive"),
@@ -44,13 +44,8 @@
     boolean_options = ['keep-temp', 'skip-build', 'relative']
 
     default_format = { 'posix': 'gztar',
-<<<<<<< HEAD
                        'nt': 'zip',
-                       'os2': 'zip',
-                       'morphos': 'lha'}
-=======
-                       'nt': 'zip' }
->>>>>>> 432401a6
+                       'morphos': 'lha' }
 
     def initialize_options(self):
         self.bdist_dir = None
