--- conflicted
+++ resolved
@@ -43,15 +43,6 @@
         'data'   : '$base',
         },
     'nt': WINDOWS_SCHEME,
-<<<<<<< HEAD
-    'os2': {
-        'purelib': '$base/Lib/site-packages',
-        'platlib': '$base/Lib/site-packages',
-        'headers': '$base/Include/$dist_name',
-        'scripts': '$base/Scripts',
-        'data'   : '$base',
-        },
-
     'morphos': {
         'purelib': '$base/Libs/python$py_version_short/site-packages',
         'platlib': '$base/Libs/python$py_version_short/site-packages',
@@ -59,8 +50,6 @@
         'scripts': '$base/C',
         'data'   : 'usr:local',
         }
-=======
->>>>>>> 432401a6
     }
 
 # user site schemes
