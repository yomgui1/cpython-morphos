--- conflicted
+++ resolved
@@ -12,10 +12,6 @@
 #ifdef MS_WINDOWS
 #include <windows.h>
 #include <winbase.h>
-#endif
-
-#ifdef __MORPHOS__
-#include <proto/dos.h>
 #endif
 
 #include <ctype.h>
@@ -433,14 +429,7 @@
 #endif
 
 #ifndef MS_WINDOWS
-<<<<<<< HEAD
 #ifndef __MORPHOS__
-    if (i == 0)
-        s = "Error"; /* Sometimes errno didn't get set */
-    else
-        s = strerror(i);
-    message = PyUnicode_DecodeUTF8(s, strlen(s), "ignore");
-=======
     if (i != 0) {
         char *s = strerror(i);
         message = PyUnicode_DecodeLocale(s, "surrogateescape");
@@ -449,11 +438,9 @@
         /* Sometimes errno didn't get set */
         message = PyUnicode_FromString("Error");
     }
->>>>>>> 432401a6
 #else
+	char *s, errbuf[81+14];
     if (i <= 0) {
-        char errbuf[81+14];
-
         i = IoErr();
         if ((i > 0) && (Fault(i, "AmigaDOS Error", errbuf, sizeof(errbuf)) > 0))
             s = errbuf;
@@ -502,7 +489,7 @@
             }
         }
     }
-#endif /* Unix/Windows/MorphOS */
+#endif /* Unix/Windows */
 
     if (message == NULL)
     {
