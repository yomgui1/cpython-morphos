/* Built-in functions */

#include "Python.h"
#include "Python-ast.h"

#include "node.h"
#include "code.h"

#include "asdl.h"
#include "ast.h"

#include <ctype.h>

#ifdef HAVE_LANGINFO_H
#include <langinfo.h>   /* CODESET */
#endif

/* The default encoding used by the platform file system APIs
   Can remain NULL for all platforms that don't have such a concept

   Don't forget to modify PyUnicode_DecodeFSDefault() if you touch any of the
   values for Py_FileSystemDefaultEncoding!
*/
#ifdef HAVE_MBCS
const char *Py_FileSystemDefaultEncoding = "mbcs";
int Py_HasFileSystemDefaultEncoding = 1;
#elif defined(__APPLE__)
const char *Py_FileSystemDefaultEncoding = "utf-8";
int Py_HasFileSystemDefaultEncoding = 1;
#else
const char *Py_FileSystemDefaultEncoding = NULL; /* set by initfsencoding() */
int Py_HasFileSystemDefaultEncoding = 0;
<<<<<<< HEAD
#elif defined(__MORPHOS__)
const char *Py_FileSystemDefaultEncoding = "latin-1";
int Py_HasFileSystemDefaultEncoding = 1;
#else
const char *Py_FileSystemDefaultEncoding = "utf-8";
int Py_HasFileSystemDefaultEncoding = 1;
=======
>>>>>>> 432401a6
#endif

_Py_IDENTIFIER(__builtins__);
_Py_IDENTIFIER(__dict__);
_Py_IDENTIFIER(__prepare__);
_Py_IDENTIFIER(__round__);
_Py_IDENTIFIER(encoding);
_Py_IDENTIFIER(errors);
_Py_IDENTIFIER(fileno);
_Py_IDENTIFIER(flush);
_Py_IDENTIFIER(metaclass);
_Py_IDENTIFIER(sort);
_Py_IDENTIFIER(stdin);
_Py_IDENTIFIER(stdout);
_Py_IDENTIFIER(stderr);

static PyObject *
builtin___build_class__(PyObject *self, PyObject *args, PyObject *kwds)
{
    PyObject *func, *name, *bases, *mkw, *meta, *winner, *prep, *ns, *cell;
    PyObject *cls = NULL;
    Py_ssize_t nargs;
    int isclass;

    assert(args != NULL);
    if (!PyTuple_Check(args)) {
        PyErr_SetString(PyExc_TypeError,
                        "__build_class__: args is not a tuple");
        return NULL;
    }
    nargs = PyTuple_GET_SIZE(args);
    if (nargs < 2) {
        PyErr_SetString(PyExc_TypeError,
                        "__build_class__: not enough arguments");
        return NULL;
    }
    func = PyTuple_GET_ITEM(args, 0); /* Better be callable */
    if (!PyFunction_Check(func)) {
        PyErr_SetString(PyExc_TypeError,
                        "__build_class__: func must be a function");
        return NULL;
    }
    name = PyTuple_GET_ITEM(args, 1);
    if (!PyUnicode_Check(name)) {
        PyErr_SetString(PyExc_TypeError,
                        "__build_class__: name is not a string");
        return NULL;
    }
    bases = PyTuple_GetSlice(args, 2, nargs);
    if (bases == NULL)
        return NULL;

    if (kwds == NULL) {
        meta = NULL;
        mkw = NULL;
    }
    else {
        mkw = PyDict_Copy(kwds); /* Don't modify kwds passed in! */
        if (mkw == NULL) {
            Py_DECREF(bases);
            return NULL;
        }
        meta = _PyDict_GetItemId(mkw, &PyId_metaclass);
        if (meta != NULL) {
            Py_INCREF(meta);
            if (_PyDict_DelItemId(mkw, &PyId_metaclass) < 0) {
                Py_DECREF(meta);
                Py_DECREF(mkw);
                Py_DECREF(bases);
                return NULL;
            }
            /* metaclass is explicitly given, check if it's indeed a class */
            isclass = PyType_Check(meta);
        }
    }
    if (meta == NULL) {
        /* if there are no bases, use type: */
        if (PyTuple_GET_SIZE(bases) == 0) {
            meta = (PyObject *) (&PyType_Type);
        }
        /* else get the type of the first base */
        else {
            PyObject *base0 = PyTuple_GET_ITEM(bases, 0);
            meta = (PyObject *) (base0->ob_type);
        }
        Py_INCREF(meta);
        isclass = 1;  /* meta is really a class */
    }

    if (isclass) {
        /* meta is really a class, so check for a more derived
           metaclass, or possible metaclass conflicts: */
        winner = (PyObject *)_PyType_CalculateMetaclass((PyTypeObject *)meta,
                                                        bases);
        if (winner == NULL) {
            Py_DECREF(meta);
            Py_XDECREF(mkw);
            Py_DECREF(bases);
            return NULL;
        }
        if (winner != meta) {
            Py_DECREF(meta);
            meta = winner;
            Py_INCREF(meta);
        }
    }
    /* else: meta is not a class, so we cannot do the metaclass
       calculation, so we will use the explicitly given object as it is */
    prep = _PyObject_GetAttrId(meta, &PyId___prepare__);
    if (prep == NULL) {
        if (PyErr_ExceptionMatches(PyExc_AttributeError)) {
            PyErr_Clear();
            ns = PyDict_New();
        }
        else {
            Py_DECREF(meta);
            Py_XDECREF(mkw);
            Py_DECREF(bases);
            return NULL;
        }
    }
    else {
        PyObject *pargs = PyTuple_Pack(2, name, bases);
        if (pargs == NULL) {
            Py_DECREF(prep);
            Py_DECREF(meta);
            Py_XDECREF(mkw);
            Py_DECREF(bases);
            return NULL;
        }
        ns = PyEval_CallObjectWithKeywords(prep, pargs, mkw);
        Py_DECREF(pargs);
        Py_DECREF(prep);
    }
    if (ns == NULL) {
        Py_DECREF(meta);
        Py_XDECREF(mkw);
        Py_DECREF(bases);
        return NULL;
    }
    cell = PyEval_EvalCodeEx(PyFunction_GET_CODE(func), PyFunction_GET_GLOBALS(func), ns,
                             NULL, 0, NULL, 0, NULL, 0, NULL,
                             PyFunction_GET_CLOSURE(func));
    if (cell != NULL) {
        PyObject *margs;
        margs = PyTuple_Pack(3, name, bases, ns);
        if (margs != NULL) {
            cls = PyEval_CallObjectWithKeywords(meta, margs, mkw);
            Py_DECREF(margs);
        }
        if (cls != NULL && PyCell_Check(cell))
            PyCell_Set(cell, cls);
        Py_DECREF(cell);
    }
    Py_DECREF(ns);
    Py_DECREF(meta);
    Py_XDECREF(mkw);
    Py_DECREF(bases);
    return cls;
}

PyDoc_STRVAR(build_class_doc,
"__build_class__(func, name, *bases, metaclass=None, **kwds) -> class\n\
\n\
Internal helper function used by the class statement.");

static PyObject *
builtin___import__(PyObject *self, PyObject *args, PyObject *kwds)
{
    static char *kwlist[] = {"name", "globals", "locals", "fromlist",
                             "level", 0};
    PyObject *name, *globals = NULL, *locals = NULL, *fromlist = NULL;
    int level = 0;

    if (!PyArg_ParseTupleAndKeywords(args, kwds, "U|OOOi:__import__",
                    kwlist, &name, &globals, &locals, &fromlist, &level))
        return NULL;
    return PyImport_ImportModuleLevelObject(name, globals, locals,
                                            fromlist, level);
}

PyDoc_STRVAR(import_doc,
"__import__(name, globals=None, locals=None, fromlist=(), level=0) -> module\n\
\n\
Import a module. Because this function is meant for use by the Python\n\
interpreter and not for general use it is better to use\n\
importlib.import_module() to programmatically import a module.\n\
\n\
The globals argument is only used to determine the context;\n\
they are not modified.  The locals argument is unused.  The fromlist\n\
should be a list of names to emulate ``from name import ...'', or an\n\
empty list to emulate ``import name''.\n\
When importing a module from a package, note that __import__('A.B', ...)\n\
returns package A when fromlist is empty, but its submodule B when\n\
fromlist is not empty.  Level is used to determine whether to perform \n\
absolute or relative imports. 0 is absolute while a positive number\n\
is the number of parent directories to search relative to the current module.");


static PyObject *
builtin_abs(PyObject *self, PyObject *v)
{
    return PyNumber_Absolute(v);
}

PyDoc_STRVAR(abs_doc,
"abs(number) -> number\n\
\n\
Return the absolute value of the argument.");

static PyObject *
builtin_all(PyObject *self, PyObject *v)
{
    PyObject *it, *item;
    PyObject *(*iternext)(PyObject *);
    int cmp;

    it = PyObject_GetIter(v);
    if (it == NULL)
        return NULL;
    iternext = *Py_TYPE(it)->tp_iternext;

    for (;;) {
        item = iternext(it);
        if (item == NULL)
            break;
        cmp = PyObject_IsTrue(item);
        Py_DECREF(item);
        if (cmp < 0) {
            Py_DECREF(it);
            return NULL;
        }
        if (cmp == 0) {
            Py_DECREF(it);
            Py_RETURN_FALSE;
        }
    }
    Py_DECREF(it);
    if (PyErr_Occurred()) {
        if (PyErr_ExceptionMatches(PyExc_StopIteration))
            PyErr_Clear();
        else
            return NULL;
    }
    Py_RETURN_TRUE;
}

PyDoc_STRVAR(all_doc,
"all(iterable) -> bool\n\
\n\
Return True if bool(x) is True for all values x in the iterable.\n\
If the iterable is empty, return True.");

static PyObject *
builtin_any(PyObject *self, PyObject *v)
{
    PyObject *it, *item;
    PyObject *(*iternext)(PyObject *);
    int cmp;

    it = PyObject_GetIter(v);
    if (it == NULL)
        return NULL;
    iternext = *Py_TYPE(it)->tp_iternext;

    for (;;) {
        item = iternext(it);
        if (item == NULL)
            break;
        cmp = PyObject_IsTrue(item);
        Py_DECREF(item);
        if (cmp < 0) {
            Py_DECREF(it);
            return NULL;
        }
        if (cmp == 1) {
            Py_DECREF(it);
            Py_RETURN_TRUE;
        }
    }
    Py_DECREF(it);
    if (PyErr_Occurred()) {
        if (PyErr_ExceptionMatches(PyExc_StopIteration))
            PyErr_Clear();
        else
            return NULL;
    }
    Py_RETURN_FALSE;
}

PyDoc_STRVAR(any_doc,
"any(iterable) -> bool\n\
\n\
Return True if bool(x) is True for any x in the iterable.\n\
If the iterable is empty, return False.");

static PyObject *
builtin_ascii(PyObject *self, PyObject *v)
{
    return PyObject_ASCII(v);
}

PyDoc_STRVAR(ascii_doc,
"ascii(object) -> string\n\
\n\
As repr(), return a string containing a printable representation of an\n\
object, but escape the non-ASCII characters in the string returned by\n\
repr() using \\x, \\u or \\U escapes.  This generates a string similar\n\
to that returned by repr() in Python 2.");


static PyObject *
builtin_bin(PyObject *self, PyObject *v)
{
    return PyNumber_ToBase(v, 2);
}

PyDoc_STRVAR(bin_doc,
"bin(number) -> string\n\
\n\
Return the binary representation of an integer.\n\
\n\
   >>> bin(2796202)\n\
   '0b1010101010101010101010'\n\
");


static PyObject *
builtin_callable(PyObject *self, PyObject *v)
{
    return PyBool_FromLong((long)PyCallable_Check(v));
}

PyDoc_STRVAR(callable_doc,
"callable(object) -> bool\n\
\n\
Return whether the object is callable (i.e., some kind of function).\n\
Note that classes are callable, as are instances of classes with a\n\
__call__() method.");


typedef struct {
    PyObject_HEAD
    PyObject *func;
    PyObject *it;
} filterobject;

static PyObject *
filter_new(PyTypeObject *type, PyObject *args, PyObject *kwds)
{
    PyObject *func, *seq;
    PyObject *it;
    filterobject *lz;

    if (type == &PyFilter_Type && !_PyArg_NoKeywords("filter()", kwds))
        return NULL;

    if (!PyArg_UnpackTuple(args, "filter", 2, 2, &func, &seq))
        return NULL;

    /* Get iterator. */
    it = PyObject_GetIter(seq);
    if (it == NULL)
        return NULL;

    /* create filterobject structure */
    lz = (filterobject *)type->tp_alloc(type, 0);
    if (lz == NULL) {
        Py_DECREF(it);
        return NULL;
    }
    Py_INCREF(func);
    lz->func = func;
    lz->it = it;

    return (PyObject *)lz;
}

static void
filter_dealloc(filterobject *lz)
{
    PyObject_GC_UnTrack(lz);
    Py_XDECREF(lz->func);
    Py_XDECREF(lz->it);
    Py_TYPE(lz)->tp_free(lz);
}

static int
filter_traverse(filterobject *lz, visitproc visit, void *arg)
{
    Py_VISIT(lz->it);
    Py_VISIT(lz->func);
    return 0;
}

static PyObject *
filter_next(filterobject *lz)
{
    PyObject *item;
    PyObject *it = lz->it;
    long ok;
    PyObject *(*iternext)(PyObject *);

    iternext = *Py_TYPE(it)->tp_iternext;
    for (;;) {
        item = iternext(it);
        if (item == NULL)
            return NULL;

        if (lz->func == Py_None || lz->func == (PyObject *)&PyBool_Type) {
            ok = PyObject_IsTrue(item);
        } else {
            PyObject *good;
            good = PyObject_CallFunctionObjArgs(lz->func,
                                                item, NULL);
            if (good == NULL) {
                Py_DECREF(item);
                return NULL;
            }
            ok = PyObject_IsTrue(good);
            Py_DECREF(good);
        }
        if (ok > 0)
            return item;
        Py_DECREF(item);
        if (ok < 0)
            return NULL;
    }
}

static PyObject *
filter_reduce(filterobject *lz)
{
    return Py_BuildValue("O(OO)", Py_TYPE(lz), lz->func, lz->it);
}

PyDoc_STRVAR(reduce_doc, "Return state information for pickling.");

static PyMethodDef filter_methods[] = {
    {"__reduce__",   (PyCFunction)filter_reduce,   METH_NOARGS, reduce_doc},
    {NULL,           NULL}           /* sentinel */
};

PyDoc_STRVAR(filter_doc,
"filter(function or None, iterable) --> filter object\n\
\n\
Return an iterator yielding those items of iterable for which function(item)\n\
is true. If function is None, return the items that are true.");

PyTypeObject PyFilter_Type = {
    PyVarObject_HEAD_INIT(&PyType_Type, 0)
    "filter",                           /* tp_name */
    sizeof(filterobject),               /* tp_basicsize */
    0,                                  /* tp_itemsize */
    /* methods */
    (destructor)filter_dealloc,         /* tp_dealloc */
    0,                                  /* tp_print */
    0,                                  /* tp_getattr */
    0,                                  /* tp_setattr */
    0,                                  /* tp_reserved */
    0,                                  /* tp_repr */
    0,                                  /* tp_as_number */
    0,                                  /* tp_as_sequence */
    0,                                  /* tp_as_mapping */
    0,                                  /* tp_hash */
    0,                                  /* tp_call */
    0,                                  /* tp_str */
    PyObject_GenericGetAttr,            /* tp_getattro */
    0,                                  /* tp_setattro */
    0,                                  /* tp_as_buffer */
    Py_TPFLAGS_DEFAULT | Py_TPFLAGS_HAVE_GC |
        Py_TPFLAGS_BASETYPE,            /* tp_flags */
    filter_doc,                         /* tp_doc */
    (traverseproc)filter_traverse,      /* tp_traverse */
    0,                                  /* tp_clear */
    0,                                  /* tp_richcompare */
    0,                                  /* tp_weaklistoffset */
    PyObject_SelfIter,                  /* tp_iter */
    (iternextfunc)filter_next,          /* tp_iternext */
    filter_methods,                     /* tp_methods */
    0,                                  /* tp_members */
    0,                                  /* tp_getset */
    0,                                  /* tp_base */
    0,                                  /* tp_dict */
    0,                                  /* tp_descr_get */
    0,                                  /* tp_descr_set */
    0,                                  /* tp_dictoffset */
    0,                                  /* tp_init */
    PyType_GenericAlloc,                /* tp_alloc */
    filter_new,                         /* tp_new */
    PyObject_GC_Del,                    /* tp_free */
};


static PyObject *
builtin_format(PyObject *self, PyObject *args)
{
    PyObject *value;
    PyObject *format_spec = NULL;

    if (!PyArg_ParseTuple(args, "O|U:format", &value, &format_spec))
        return NULL;

    return PyObject_Format(value, format_spec);
}

PyDoc_STRVAR(format_doc,
"format(value[, format_spec]) -> string\n\
\n\
Returns value.__format__(format_spec)\n\
format_spec defaults to \"\"");

static PyObject *
builtin_chr(PyObject *self, PyObject *args)
{
    int x;

    if (!PyArg_ParseTuple(args, "i:chr", &x))
        return NULL;

    return PyUnicode_FromOrdinal(x);
}

PyDoc_STRVAR(chr_doc,
"chr(i) -> Unicode character\n\
\n\
Return a Unicode string of one character with ordinal i; 0 <= i <= 0x10ffff.");


static char *
source_as_string(PyObject *cmd, char *funcname, char *what, PyCompilerFlags *cf)
{
    char *str;
    Py_ssize_t size;

    if (PyUnicode_Check(cmd)) {
        cf->cf_flags |= PyCF_IGNORE_COOKIE;
        str = PyUnicode_AsUTF8AndSize(cmd, &size);
        if (str == NULL)
            return NULL;
    }
    else if (!PyObject_CheckReadBuffer(cmd)) {
        PyErr_Format(PyExc_TypeError,
          "%s() arg 1 must be a %s object",
          funcname, what);
        return NULL;
    }
    else if (PyObject_AsReadBuffer(cmd, (const void **)&str, &size) < 0) {
        return NULL;
    }

    if (strlen(str) != size) {
        PyErr_SetString(PyExc_TypeError,
                        "source code string cannot contain null bytes");
        return NULL;
    }
    return str;
}

static PyObject *
builtin_compile(PyObject *self, PyObject *args, PyObject *kwds)
{
    char *str;
    PyObject *filename;
    char *startstr;
    int mode = -1;
    int dont_inherit = 0;
    int supplied_flags = 0;
    int optimize = -1;
    int is_ast;
    PyCompilerFlags cf;
    PyObject *cmd;
    static char *kwlist[] = {"source", "filename", "mode", "flags",
                             "dont_inherit", "optimize", NULL};
    int start[] = {Py_file_input, Py_eval_input, Py_single_input};
    PyObject *result;

    if (!PyArg_ParseTupleAndKeywords(args, kwds, "OO&s|iii:compile",  kwlist,
                                     &cmd,
                                     PyUnicode_FSDecoder, &filename,
                                     &startstr, &supplied_flags,
                                     &dont_inherit, &optimize))
        return NULL;

    cf.cf_flags = supplied_flags | PyCF_SOURCE_IS_UTF8;

    if (supplied_flags &
        ~(PyCF_MASK | PyCF_MASK_OBSOLETE | PyCF_DONT_IMPLY_DEDENT | PyCF_ONLY_AST))
    {
        PyErr_SetString(PyExc_ValueError,
                        "compile(): unrecognised flags");
        goto error;
    }
    /* XXX Warn if (supplied_flags & PyCF_MASK_OBSOLETE) != 0? */

    if (optimize < -1 || optimize > 2) {
        PyErr_SetString(PyExc_ValueError,
                        "compile(): invalid optimize value");
        goto error;
    }

    if (!dont_inherit) {
        PyEval_MergeCompilerFlags(&cf);
    }

    if (strcmp(startstr, "exec") == 0)
        mode = 0;
    else if (strcmp(startstr, "eval") == 0)
        mode = 1;
    else if (strcmp(startstr, "single") == 0)
        mode = 2;
    else {
        PyErr_SetString(PyExc_ValueError,
                        "compile() arg 3 must be 'exec', 'eval' or 'single'");
        goto error;
    }

    is_ast = PyAST_Check(cmd);
    if (is_ast == -1)
        goto error;
    if (is_ast) {
        if (supplied_flags & PyCF_ONLY_AST) {
            Py_INCREF(cmd);
            result = cmd;
        }
        else {
            PyArena *arena;
            mod_ty mod;

            arena = PyArena_New();
            if (arena == NULL)
                goto error;
            mod = PyAST_obj2mod(cmd, arena, mode);
            if (mod == NULL) {
                PyArena_Free(arena);
                goto error;
            }
            if (!PyAST_Validate(mod)) {
                PyArena_Free(arena);
                goto error;
            }
            result = (PyObject*)PyAST_CompileObject(mod, filename,
                                                    &cf, optimize, arena);
            PyArena_Free(arena);
        }
        goto finally;
    }

    str = source_as_string(cmd, "compile", "string, bytes or AST", &cf);
    if (str == NULL)
        goto error;

    result = Py_CompileStringObject(str, filename, start[mode], &cf, optimize);
    goto finally;

error:
    result = NULL;
finally:
    Py_DECREF(filename);
    return result;
}

PyDoc_STRVAR(compile_doc,
"compile(source, filename, mode[, flags[, dont_inherit]]) -> code object\n\
\n\
Compile the source (a Python module, statement or expression)\n\
into a code object that can be executed by exec() or eval().\n\
The filename will be used for run-time error messages.\n\
The mode must be 'exec' to compile a module, 'single' to compile a\n\
single (interactive) statement, or 'eval' to compile an expression.\n\
The flags argument, if present, controls which future statements influence\n\
the compilation of the code.\n\
The dont_inherit argument, if non-zero, stops the compilation inheriting\n\
the effects of any future statements in effect in the code calling\n\
compile; if absent or zero these statements do influence the compilation,\n\
in addition to any features explicitly specified.");

static PyObject *
builtin_dir(PyObject *self, PyObject *args)
{
    PyObject *arg = NULL;

    if (!PyArg_UnpackTuple(args, "dir", 0, 1, &arg))
        return NULL;
    return PyObject_Dir(arg);
}

PyDoc_STRVAR(dir_doc,
"dir([object]) -> list of strings\n"
"\n"
"If called without an argument, return the names in the current scope.\n"
"Else, return an alphabetized list of names comprising (some of) the attributes\n"
"of the given object, and of attributes reachable from it.\n"
"If the object supplies a method named __dir__, it will be used; otherwise\n"
"the default dir() logic is used and returns:\n"
"  for a module object: the module's attributes.\n"
"  for a class object:  its attributes, and recursively the attributes\n"
"    of its bases.\n"
"  for any other object: its attributes, its class's attributes, and\n"
"    recursively the attributes of its class's base classes.");

static PyObject *
builtin_divmod(PyObject *self, PyObject *args)
{
    PyObject *v, *w;

    if (!PyArg_UnpackTuple(args, "divmod", 2, 2, &v, &w))
        return NULL;
    return PyNumber_Divmod(v, w);
}

PyDoc_STRVAR(divmod_doc,
"divmod(x, y) -> (div, mod)\n\
\n\
Return the tuple ((x-x%y)/y, x%y).  Invariant: div*y + mod == x.");


static PyObject *
builtin_eval(PyObject *self, PyObject *args)
{
    PyObject *cmd, *result, *tmp = NULL;
    PyObject *globals = Py_None, *locals = Py_None;
    char *str;
    PyCompilerFlags cf;

    if (!PyArg_UnpackTuple(args, "eval", 1, 3, &cmd, &globals, &locals))
        return NULL;
    if (locals != Py_None && !PyMapping_Check(locals)) {
        PyErr_SetString(PyExc_TypeError, "locals must be a mapping");
        return NULL;
    }
    if (globals != Py_None && !PyDict_Check(globals)) {
        PyErr_SetString(PyExc_TypeError, PyMapping_Check(globals) ?
            "globals must be a real dict; try eval(expr, {}, mapping)"
            : "globals must be a dict");
        return NULL;
    }
    if (globals == Py_None) {
        globals = PyEval_GetGlobals();
        if (locals == Py_None) {
            locals = PyEval_GetLocals();
            if (locals == NULL)
                return NULL;
        }
    }
    else if (locals == Py_None)
        locals = globals;

    if (globals == NULL || locals == NULL) {
        PyErr_SetString(PyExc_TypeError,
            "eval must be given globals and locals "
            "when called without a frame");
        return NULL;
    }

    if (_PyDict_GetItemId(globals, &PyId___builtins__) == NULL) {
        if (_PyDict_SetItemId(globals, &PyId___builtins__,
                              PyEval_GetBuiltins()) != 0)
            return NULL;
    }

    if (PyCode_Check(cmd)) {
        if (PyCode_GetNumFree((PyCodeObject *)cmd) > 0) {
            PyErr_SetString(PyExc_TypeError,
        "code object passed to eval() may not contain free variables");
            return NULL;
        }
        return PyEval_EvalCode(cmd, globals, locals);
    }

    cf.cf_flags = PyCF_SOURCE_IS_UTF8;
    str = source_as_string(cmd, "eval", "string, bytes or code", &cf);
    if (str == NULL)
        return NULL;

    while (*str == ' ' || *str == '\t')
        str++;

    (void)PyEval_MergeCompilerFlags(&cf);
    result = PyRun_StringFlags(str, Py_eval_input, globals, locals, &cf);
    Py_XDECREF(tmp);
    return result;
}

PyDoc_STRVAR(eval_doc,
"eval(source[, globals[, locals]]) -> value\n\
\n\
Evaluate the source in the context of globals and locals.\n\
The source may be a string representing a Python expression\n\
or a code object as returned by compile().\n\
The globals must be a dictionary and locals can be any mapping,\n\
defaulting to the current globals and locals.\n\
If only globals is given, locals defaults to it.\n");

static PyObject *
builtin_exec(PyObject *self, PyObject *args)
{
    PyObject *v;
    PyObject *prog, *globals = Py_None, *locals = Py_None;

    if (!PyArg_UnpackTuple(args, "exec", 1, 3, &prog, &globals, &locals))
        return NULL;

    if (globals == Py_None) {
        globals = PyEval_GetGlobals();
        if (locals == Py_None) {
            locals = PyEval_GetLocals();
            if (locals == NULL)
                return NULL;
        }
        if (!globals || !locals) {
            PyErr_SetString(PyExc_SystemError,
                            "globals and locals cannot be NULL");
            return NULL;
        }
    }
    else if (locals == Py_None)
        locals = globals;

    if (!PyDict_Check(globals)) {
        PyErr_Format(PyExc_TypeError, "exec() arg 2 must be a dict, not %.100s",
                     globals->ob_type->tp_name);
        return NULL;
    }
    if (!PyMapping_Check(locals)) {
        PyErr_Format(PyExc_TypeError,
            "arg 3 must be a mapping or None, not %.100s",
            locals->ob_type->tp_name);
        return NULL;
    }
    if (_PyDict_GetItemId(globals, &PyId___builtins__) == NULL) {
        if (_PyDict_SetItemId(globals, &PyId___builtins__,
                              PyEval_GetBuiltins()) != 0)
            return NULL;
    }

    if (PyCode_Check(prog)) {
        if (PyCode_GetNumFree((PyCodeObject *)prog) > 0) {
            PyErr_SetString(PyExc_TypeError,
                "code object passed to exec() may not "
                "contain free variables");
            return NULL;
        }
        v = PyEval_EvalCode(prog, globals, locals);
    }
    else {
        char *str;
        PyCompilerFlags cf;
        cf.cf_flags = PyCF_SOURCE_IS_UTF8;
        str = source_as_string(prog, "exec",
                                     "string, bytes or code", &cf);
        if (str == NULL)
            return NULL;
        if (PyEval_MergeCompilerFlags(&cf))
            v = PyRun_StringFlags(str, Py_file_input, globals,
                                  locals, &cf);
        else
            v = PyRun_String(str, Py_file_input, globals, locals);
    }
    if (v == NULL)
        return NULL;
    Py_DECREF(v);
    Py_RETURN_NONE;
}

PyDoc_STRVAR(exec_doc,
"exec(object[, globals[, locals]])\n\
\n\
Read and execute code from an object, which can be a string or a code\n\
object.\n\
The globals and locals are dictionaries, defaulting to the current\n\
globals and locals.  If only globals is given, locals defaults to it.");


static PyObject *
builtin_getattr(PyObject *self, PyObject *args)
{
    PyObject *v, *result, *dflt = NULL;
    PyObject *name;

    if (!PyArg_UnpackTuple(args, "getattr", 2, 3, &v, &name, &dflt))
        return NULL;

    if (!PyUnicode_Check(name)) {
        PyErr_SetString(PyExc_TypeError,
                        "getattr(): attribute name must be string");
        return NULL;
    }
    result = PyObject_GetAttr(v, name);
    if (result == NULL && dflt != NULL &&
        PyErr_ExceptionMatches(PyExc_AttributeError))
    {
        PyErr_Clear();
        Py_INCREF(dflt);
        result = dflt;
    }
    return result;
}

PyDoc_STRVAR(getattr_doc,
"getattr(object, name[, default]) -> value\n\
\n\
Get a named attribute from an object; getattr(x, 'y') is equivalent to x.y.\n\
When a default argument is given, it is returned when the attribute doesn't\n\
exist; without it, an exception is raised in that case.");


static PyObject *
builtin_globals(PyObject *self)
{
    PyObject *d;

    d = PyEval_GetGlobals();
    Py_XINCREF(d);
    return d;
}

PyDoc_STRVAR(globals_doc,
"globals() -> dictionary\n\
\n\
Return the dictionary containing the current scope's global variables.");


static PyObject *
builtin_hasattr(PyObject *self, PyObject *args)
{
    PyObject *v;
    PyObject *name;

    if (!PyArg_UnpackTuple(args, "hasattr", 2, 2, &v, &name))
        return NULL;
    if (!PyUnicode_Check(name)) {
        PyErr_SetString(PyExc_TypeError,
                        "hasattr(): attribute name must be string");
        return NULL;
    }
    v = PyObject_GetAttr(v, name);
    if (v == NULL) {
        if (PyErr_ExceptionMatches(PyExc_AttributeError)) {
            PyErr_Clear();
            Py_RETURN_FALSE;
        }
        return NULL;
    }
    Py_DECREF(v);
    Py_RETURN_TRUE;
}

PyDoc_STRVAR(hasattr_doc,
"hasattr(object, name) -> bool\n\
\n\
Return whether the object has an attribute with the given name.\n\
(This is done by calling getattr(object, name) and catching AttributeError.)");


static PyObject *
builtin_id(PyObject *self, PyObject *v)
{
    return PyLong_FromVoidPtr(v);
}

PyDoc_STRVAR(id_doc,
"id(object) -> integer\n\
\n\
Return the identity of an object.  This is guaranteed to be unique among\n\
simultaneously existing objects.  (Hint: it's the object's memory address.)");


/* map object ************************************************************/

typedef struct {
    PyObject_HEAD
    PyObject *iters;
    PyObject *func;
} mapobject;

static PyObject *
map_new(PyTypeObject *type, PyObject *args, PyObject *kwds)
{
    PyObject *it, *iters, *func;
    mapobject *lz;
    Py_ssize_t numargs, i;

    if (type == &PyMap_Type && !_PyArg_NoKeywords("map()", kwds))
        return NULL;

    numargs = PyTuple_Size(args);
    if (numargs < 2) {
        PyErr_SetString(PyExc_TypeError,
           "map() must have at least two arguments.");
        return NULL;
    }

    iters = PyTuple_New(numargs-1);
    if (iters == NULL)
        return NULL;

    for (i=1 ; i<numargs ; i++) {
        /* Get iterator. */
        it = PyObject_GetIter(PyTuple_GET_ITEM(args, i));
        if (it == NULL) {
            Py_DECREF(iters);
            return NULL;
        }
        PyTuple_SET_ITEM(iters, i-1, it);
    }

    /* create mapobject structure */
    lz = (mapobject *)type->tp_alloc(type, 0);
    if (lz == NULL) {
        Py_DECREF(iters);
        return NULL;
    }
    lz->iters = iters;
    func = PyTuple_GET_ITEM(args, 0);
    Py_INCREF(func);
    lz->func = func;

    return (PyObject *)lz;
}

static void
map_dealloc(mapobject *lz)
{
    PyObject_GC_UnTrack(lz);
    Py_XDECREF(lz->iters);
    Py_XDECREF(lz->func);
    Py_TYPE(lz)->tp_free(lz);
}

static int
map_traverse(mapobject *lz, visitproc visit, void *arg)
{
    Py_VISIT(lz->iters);
    Py_VISIT(lz->func);
    return 0;
}

static PyObject *
map_next(mapobject *lz)
{
    PyObject *val;
    PyObject *argtuple;
    PyObject *result;
    Py_ssize_t numargs, i;

    numargs = PyTuple_Size(lz->iters);
    argtuple = PyTuple_New(numargs);
    if (argtuple == NULL)
        return NULL;

    for (i=0 ; i<numargs ; i++) {
        val = PyIter_Next(PyTuple_GET_ITEM(lz->iters, i));
        if (val == NULL) {
            Py_DECREF(argtuple);
            return NULL;
        }
        PyTuple_SET_ITEM(argtuple, i, val);
    }
    result = PyObject_Call(lz->func, argtuple, NULL);
    Py_DECREF(argtuple);
    return result;
}

static PyObject *
map_reduce(mapobject *lz)
{
    Py_ssize_t numargs = PyTuple_GET_SIZE(lz->iters);
    PyObject *args = PyTuple_New(numargs+1);
    Py_ssize_t i;
    if (args == NULL)
        return NULL;
    Py_INCREF(lz->func);
    PyTuple_SET_ITEM(args, 0, lz->func);
    for (i = 0; i<numargs; i++){
        PyObject *it = PyTuple_GET_ITEM(lz->iters, i);
        Py_INCREF(it);
        PyTuple_SET_ITEM(args, i+1, it);
    }

    return Py_BuildValue("ON", Py_TYPE(lz), args);
}

static PyMethodDef map_methods[] = {
    {"__reduce__",   (PyCFunction)map_reduce,   METH_NOARGS, reduce_doc},
    {NULL,           NULL}           /* sentinel */
};


PyDoc_STRVAR(map_doc,
"map(func, *iterables) --> map object\n\
\n\
Make an iterator that computes the function using arguments from\n\
each of the iterables.  Stops when the shortest iterable is exhausted.");

PyTypeObject PyMap_Type = {
    PyVarObject_HEAD_INIT(&PyType_Type, 0)
    "map",                              /* tp_name */
    sizeof(mapobject),                  /* tp_basicsize */
    0,                                  /* tp_itemsize */
    /* methods */
    (destructor)map_dealloc,            /* tp_dealloc */
    0,                                  /* tp_print */
    0,                                  /* tp_getattr */
    0,                                  /* tp_setattr */
    0,                                  /* tp_reserved */
    0,                                  /* tp_repr */
    0,                                  /* tp_as_number */
    0,                                  /* tp_as_sequence */
    0,                                  /* tp_as_mapping */
    0,                                  /* tp_hash */
    0,                                  /* tp_call */
    0,                                  /* tp_str */
    PyObject_GenericGetAttr,            /* tp_getattro */
    0,                                  /* tp_setattro */
    0,                                  /* tp_as_buffer */
    Py_TPFLAGS_DEFAULT | Py_TPFLAGS_HAVE_GC |
        Py_TPFLAGS_BASETYPE,            /* tp_flags */
    map_doc,                            /* tp_doc */
    (traverseproc)map_traverse,         /* tp_traverse */
    0,                                  /* tp_clear */
    0,                                  /* tp_richcompare */
    0,                                  /* tp_weaklistoffset */
    PyObject_SelfIter,                  /* tp_iter */
    (iternextfunc)map_next,     /* tp_iternext */
    map_methods,                        /* tp_methods */
    0,                                  /* tp_members */
    0,                                  /* tp_getset */
    0,                                  /* tp_base */
    0,                                  /* tp_dict */
    0,                                  /* tp_descr_get */
    0,                                  /* tp_descr_set */
    0,                                  /* tp_dictoffset */
    0,                                  /* tp_init */
    PyType_GenericAlloc,                /* tp_alloc */
    map_new,                            /* tp_new */
    PyObject_GC_Del,                    /* tp_free */
};

static PyObject *
builtin_next(PyObject *self, PyObject *args)
{
    PyObject *it, *res;
    PyObject *def = NULL;

    if (!PyArg_UnpackTuple(args, "next", 1, 2, &it, &def))
        return NULL;
    if (!PyIter_Check(it)) {
        PyErr_Format(PyExc_TypeError,
            "'%.200s' object is not an iterator",
            it->ob_type->tp_name);
        return NULL;
    }

    res = (*it->ob_type->tp_iternext)(it);
    if (res != NULL) {
        return res;
    } else if (def != NULL) {
        if (PyErr_Occurred()) {
            if(!PyErr_ExceptionMatches(PyExc_StopIteration))
                return NULL;
            PyErr_Clear();
        }
        Py_INCREF(def);
        return def;
    } else if (PyErr_Occurred()) {
        return NULL;
    } else {
        PyErr_SetNone(PyExc_StopIteration);
        return NULL;
    }
}

PyDoc_STRVAR(next_doc,
"next(iterator[, default])\n\
\n\
Return the next item from the iterator. If default is given and the iterator\n\
is exhausted, it is returned instead of raising StopIteration.");


static PyObject *
builtin_setattr(PyObject *self, PyObject *args)
{
    PyObject *v;
    PyObject *name;
    PyObject *value;

    if (!PyArg_UnpackTuple(args, "setattr", 3, 3, &v, &name, &value))
        return NULL;
    if (PyObject_SetAttr(v, name, value) != 0)
        return NULL;
    Py_INCREF(Py_None);
    return Py_None;
}

PyDoc_STRVAR(setattr_doc,
"setattr(object, name, value)\n\
\n\
Set a named attribute on an object; setattr(x, 'y', v) is equivalent to\n\
``x.y = v''.");


static PyObject *
builtin_delattr(PyObject *self, PyObject *args)
{
    PyObject *v;
    PyObject *name;

    if (!PyArg_UnpackTuple(args, "delattr", 2, 2, &v, &name))
        return NULL;
    if (PyObject_SetAttr(v, name, (PyObject *)NULL) != 0)
        return NULL;
    Py_INCREF(Py_None);
    return Py_None;
}

PyDoc_STRVAR(delattr_doc,
"delattr(object, name)\n\
\n\
Delete a named attribute on an object; delattr(x, 'y') is equivalent to\n\
``del x.y''.");


static PyObject *
builtin_hash(PyObject *self, PyObject *v)
{
    Py_hash_t x;

    x = PyObject_Hash(v);
    if (x == -1)
        return NULL;
    return PyLong_FromSsize_t(x);
}

PyDoc_STRVAR(hash_doc,
"hash(object) -> integer\n\
\n\
Return a hash value for the object.  Two objects with the same value have\n\
the same hash value.  The reverse is not necessarily true, but likely.");


static PyObject *
builtin_hex(PyObject *self, PyObject *v)
{
    return PyNumber_ToBase(v, 16);
}

PyDoc_STRVAR(hex_doc,
"hex(number) -> string\n\
\n\
Return the hexadecimal representation of an integer.\n\
\n\
   >>> hex(3735928559)\n\
   '0xdeadbeef'\n\
");


static PyObject *
builtin_iter(PyObject *self, PyObject *args)
{
    PyObject *v, *w = NULL;

    if (!PyArg_UnpackTuple(args, "iter", 1, 2, &v, &w))
        return NULL;
    if (w == NULL)
        return PyObject_GetIter(v);
    if (!PyCallable_Check(v)) {
        PyErr_SetString(PyExc_TypeError,
                        "iter(v, w): v must be callable");
        return NULL;
    }
    return PyCallIter_New(v, w);
}

PyDoc_STRVAR(iter_doc,
"iter(iterable) -> iterator\n\
iter(callable, sentinel) -> iterator\n\
\n\
Get an iterator from an object.  In the first form, the argument must\n\
supply its own iterator, or be a sequence.\n\
In the second form, the callable is called until it returns the sentinel.");


static PyObject *
builtin_len(PyObject *self, PyObject *v)
{
    Py_ssize_t res;

    res = PyObject_Size(v);
    if (res < 0 && PyErr_Occurred())
        return NULL;
    return PyLong_FromSsize_t(res);
}

PyDoc_STRVAR(len_doc,
"len(object)\n\
\n\
Return the number of items of a sequence or collection.");


static PyObject *
builtin_locals(PyObject *self)
{
    PyObject *d;

    d = PyEval_GetLocals();
    Py_XINCREF(d);
    return d;
}

PyDoc_STRVAR(locals_doc,
"locals() -> dictionary\n\
\n\
Update and return a dictionary containing the current scope's local variables.");


static PyObject *
min_max(PyObject *args, PyObject *kwds, int op)
{
    PyObject *v, *it, *item, *val, *maxitem, *maxval, *keyfunc=NULL;
    PyObject *emptytuple, *defaultval = NULL;
    static char *kwlist[] = {"key", "default", NULL};
    const char *name = op == Py_LT ? "min" : "max";
    const int positional = PyTuple_Size(args) > 1;
    int ret;

    if (positional)
        v = args;
    else if (!PyArg_UnpackTuple(args, name, 1, 1, &v))
        return NULL;

    emptytuple = PyTuple_New(0);
    if (emptytuple == NULL)
        return NULL;
    ret = PyArg_ParseTupleAndKeywords(emptytuple, kwds, "|$OO", kwlist,
                                      &keyfunc, &defaultval);
    Py_DECREF(emptytuple);
    if (!ret)
        return NULL;

    if (positional && defaultval != NULL) {
        PyErr_Format(PyExc_TypeError,
                        "Cannot specify a default for %s() with multiple "
                        "positional arguments", name);
        return NULL;
    }

    it = PyObject_GetIter(v);
    if (it == NULL) {
        return NULL;
    }

    maxitem = NULL; /* the result */
    maxval = NULL;  /* the value associated with the result */
    while (( item = PyIter_Next(it) )) {
        /* get the value from the key function */
        if (keyfunc != NULL) {
            val = PyObject_CallFunctionObjArgs(keyfunc, item, NULL);
            if (val == NULL)
                goto Fail_it_item;
        }
        /* no key function; the value is the item */
        else {
            val = item;
            Py_INCREF(val);
        }

        /* maximum value and item are unset; set them */
        if (maxval == NULL) {
            maxitem = item;
            maxval = val;
        }
        /* maximum value and item are set; update them as necessary */
        else {
            int cmp = PyObject_RichCompareBool(val, maxval, op);
            if (cmp < 0)
                goto Fail_it_item_and_val;
            else if (cmp > 0) {
                Py_DECREF(maxval);
                Py_DECREF(maxitem);
                maxval = val;
                maxitem = item;
            }
            else {
                Py_DECREF(item);
                Py_DECREF(val);
            }
        }
    }
    if (PyErr_Occurred())
        goto Fail_it;
    if (maxval == NULL) {
        assert(maxitem == NULL);
        if (defaultval != NULL) {
            Py_INCREF(defaultval);
            maxitem = defaultval;
        } else {
            PyErr_Format(PyExc_ValueError,
                         "%s() arg is an empty sequence", name);
        }
    }
    else
        Py_DECREF(maxval);
    Py_DECREF(it);
    return maxitem;

Fail_it_item_and_val:
    Py_DECREF(val);
Fail_it_item:
    Py_DECREF(item);
Fail_it:
    Py_XDECREF(maxval);
    Py_XDECREF(maxitem);
    Py_DECREF(it);
    return NULL;
}

static PyObject *
builtin_min(PyObject *self, PyObject *args, PyObject *kwds)
{
    return min_max(args, kwds, Py_LT);
}

PyDoc_STRVAR(min_doc,
"min(iterable, *[, default=obj, key=func]) -> value\n\
min(arg1, arg2, *args, *[, key=func]) -> value\n\
\n\
With a single iterable argument, return its smallest item. The\n\
default keyword-only argument specifies an object to return if\n\
the provided iterable is empty.\n\
With two or more arguments, return the smallest argument.");


static PyObject *
builtin_max(PyObject *self, PyObject *args, PyObject *kwds)
{
    return min_max(args, kwds, Py_GT);
}

PyDoc_STRVAR(max_doc,
"max(iterable, *[, default=obj, key=func]) -> value\n\
max(arg1, arg2, *args, *[, key=func]) -> value\n\
\n\
With a single iterable argument, return its biggest item. The\n\
default keyword-only argument specifies an object to return if\n\
the provided iterable is empty.\n\
With two or more arguments, return the largest argument.");


static PyObject *
builtin_oct(PyObject *self, PyObject *v)
{
    return PyNumber_ToBase(v, 8);
}

PyDoc_STRVAR(oct_doc,
"oct(number) -> string\n\
\n\
Return the octal representation of an integer.\n\
\n\
   >>> oct(342391)\n\
   '0o1234567'\n\
");


static PyObject *
builtin_ord(PyObject *self, PyObject* obj)
{
    long ord;
    Py_ssize_t size;

    if (PyBytes_Check(obj)) {
        size = PyBytes_GET_SIZE(obj);
        if (size == 1) {
            ord = (long)((unsigned char)*PyBytes_AS_STRING(obj));
            return PyLong_FromLong(ord);
        }
    }
    else if (PyUnicode_Check(obj)) {
        if (PyUnicode_READY(obj) == -1)
            return NULL;
        size = PyUnicode_GET_LENGTH(obj);
        if (size == 1) {
            ord = (long)PyUnicode_READ_CHAR(obj, 0);
            return PyLong_FromLong(ord);
        }
    }
    else if (PyByteArray_Check(obj)) {
        /* XXX Hopefully this is temporary */
        size = PyByteArray_GET_SIZE(obj);
        if (size == 1) {
            ord = (long)((unsigned char)*PyByteArray_AS_STRING(obj));
            return PyLong_FromLong(ord);
        }
    }
    else {
        PyErr_Format(PyExc_TypeError,
                     "ord() expected string of length 1, but " \
                     "%.200s found", obj->ob_type->tp_name);
        return NULL;
    }

    PyErr_Format(PyExc_TypeError,
                 "ord() expected a character, "
                 "but string of length %zd found",
                 size);
    return NULL;
}

PyDoc_VAR(ord_doc) = PyDoc_STR(
"ord(c) -> integer\n\
\n\
Return the integer ordinal of a one-character string."
);


static PyObject *
builtin_pow(PyObject *self, PyObject *args)
{
    PyObject *v, *w, *z = Py_None;

    if (!PyArg_UnpackTuple(args, "pow", 2, 3, &v, &w, &z))
        return NULL;
    return PyNumber_Power(v, w, z);
}

PyDoc_STRVAR(pow_doc,
"pow(x, y[, z]) -> number\n\
\n\
With two arguments, equivalent to x**y.  With three arguments,\n\
equivalent to (x**y) % z, but may be more efficient (e.g. for ints).");



static PyObject *
builtin_print(PyObject *self, PyObject *args, PyObject *kwds)
{
    static char *kwlist[] = {"sep", "end", "file", "flush", 0};
    static PyObject *dummy_args;
    PyObject *sep = NULL, *end = NULL, *file = NULL, *flush = NULL;
    int i, err;

    if (dummy_args == NULL && !(dummy_args = PyTuple_New(0)))
        return NULL;
    if (!PyArg_ParseTupleAndKeywords(dummy_args, kwds, "|OOOO:print",
                                     kwlist, &sep, &end, &file, &flush))
        return NULL;
    if (file == NULL || file == Py_None) {
        file = _PySys_GetObjectId(&PyId_stdout);
        if (file == NULL) {
            PyErr_SetString(PyExc_RuntimeError, "lost sys.stdout");
            return NULL;
        }

        /* sys.stdout may be None when FILE* stdout isn't connected */
        if (file == Py_None)
            Py_RETURN_NONE;
    }

    if (sep == Py_None) {
        sep = NULL;
    }
    else if (sep && !PyUnicode_Check(sep)) {
        PyErr_Format(PyExc_TypeError,
                     "sep must be None or a string, not %.200s",
                     sep->ob_type->tp_name);
        return NULL;
    }
    if (end == Py_None) {
        end = NULL;
    }
    else if (end && !PyUnicode_Check(end)) {
        PyErr_Format(PyExc_TypeError,
                     "end must be None or a string, not %.200s",
                     end->ob_type->tp_name);
        return NULL;
    }

    for (i = 0; i < PyTuple_Size(args); i++) {
        if (i > 0) {
            if (sep == NULL)
                err = PyFile_WriteString(" ", file);
            else
                err = PyFile_WriteObject(sep, file,
                                         Py_PRINT_RAW);
            if (err)
                return NULL;
        }
        err = PyFile_WriteObject(PyTuple_GetItem(args, i), file,
                                 Py_PRINT_RAW);
        if (err)
            return NULL;
    }

    if (end == NULL)
        err = PyFile_WriteString("\n", file);
    else
        err = PyFile_WriteObject(end, file, Py_PRINT_RAW);
    if (err)
        return NULL;

    if (flush != NULL) {
        PyObject *tmp;
        int do_flush = PyObject_IsTrue(flush);
        if (do_flush == -1)
            return NULL;
        else if (do_flush) {
            tmp = _PyObject_CallMethodId(file, &PyId_flush, "");
            if (tmp == NULL)
                return NULL;
            else
                Py_DECREF(tmp);
        }
    }

    Py_RETURN_NONE;
}

PyDoc_STRVAR(print_doc,
"print(value, ..., sep=' ', end='\\n', file=sys.stdout, flush=False)\n\
\n\
Prints the values to a stream, or to sys.stdout by default.\n\
Optional keyword arguments:\n\
file:  a file-like object (stream); defaults to the current sys.stdout.\n\
sep:   string inserted between values, default a space.\n\
end:   string appended after the last value, default a newline.\n\
flush: whether to forcibly flush the stream.");


static PyObject *
builtin_input(PyObject *self, PyObject *args)
{
    PyObject *promptarg = NULL;
    PyObject *fin = _PySys_GetObjectId(&PyId_stdin);
    PyObject *fout = _PySys_GetObjectId(&PyId_stdout);
    PyObject *ferr = _PySys_GetObjectId(&PyId_stderr);
    PyObject *tmp;
    long fd;
    int tty;

    /* Parse arguments */
    if (!PyArg_UnpackTuple(args, "input", 0, 1, &promptarg))
        return NULL;

    /* Check that stdin/out/err are intact */
    if (fin == NULL || fin == Py_None) {
        PyErr_SetString(PyExc_RuntimeError,
                        "input(): lost sys.stdin");
        return NULL;
    }
    if (fout == NULL || fout == Py_None) {
        PyErr_SetString(PyExc_RuntimeError,
                        "input(): lost sys.stdout");
        return NULL;
    }
    if (ferr == NULL || ferr == Py_None) {
        PyErr_SetString(PyExc_RuntimeError,
                        "input(): lost sys.stderr");
        return NULL;
    }

    /* First of all, flush stderr */
    tmp = _PyObject_CallMethodId(ferr, &PyId_flush, "");
    if (tmp == NULL)
        PyErr_Clear();
    else
        Py_DECREF(tmp);

    /* We should only use (GNU) readline if Python's sys.stdin and
       sys.stdout are the same as C's stdin and stdout, because we
       need to pass it those. */
    tmp = _PyObject_CallMethodId(fin, &PyId_fileno, "");
    if (tmp == NULL) {
        PyErr_Clear();
        tty = 0;
    }
    else {
        fd = PyLong_AsLong(tmp);
        Py_DECREF(tmp);
        if (fd < 0 && PyErr_Occurred())
            return NULL;
        tty = fd == fileno(stdin) && isatty(fd);
    }
    if (tty) {
        tmp = _PyObject_CallMethodId(fout, &PyId_fileno, "");
        if (tmp == NULL)
            PyErr_Clear();
        else {
            fd = PyLong_AsLong(tmp);
            Py_DECREF(tmp);
            if (fd < 0 && PyErr_Occurred())
                return NULL;
            tty = fd == fileno(stdout) && isatty(fd);
        }
    }

    /* If we're interactive, use (GNU) readline */
    if (tty) {
        PyObject *po = NULL;
        char *prompt;
        char *s = NULL;
        PyObject *stdin_encoding = NULL, *stdin_errors = NULL;
        PyObject *stdout_encoding = NULL, *stdout_errors = NULL;
        char *stdin_encoding_str, *stdin_errors_str;
        PyObject *result;
        size_t len;

        stdin_encoding = _PyObject_GetAttrId(fin, &PyId_encoding);
        stdin_errors = _PyObject_GetAttrId(fin, &PyId_errors);
        if (!stdin_encoding || !stdin_errors)
            /* stdin is a text stream, so it must have an
               encoding. */
            goto _readline_errors;
        stdin_encoding_str = _PyUnicode_AsString(stdin_encoding);
        stdin_errors_str = _PyUnicode_AsString(stdin_errors);
        if (!stdin_encoding_str || !stdin_errors_str)
            goto _readline_errors;
        tmp = _PyObject_CallMethodId(fout, &PyId_flush, "");
        if (tmp == NULL)
            PyErr_Clear();
        else
            Py_DECREF(tmp);
        if (promptarg != NULL) {
            /* We have a prompt, encode it as stdout would */
            char *stdout_encoding_str, *stdout_errors_str;
            PyObject *stringpo;
            stdout_encoding = _PyObject_GetAttrId(fout, &PyId_encoding);
            stdout_errors = _PyObject_GetAttrId(fout, &PyId_errors);
            if (!stdout_encoding || !stdout_errors)
                goto _readline_errors;
            stdout_encoding_str = _PyUnicode_AsString(stdout_encoding);
            stdout_errors_str = _PyUnicode_AsString(stdout_errors);
            if (!stdout_encoding_str || !stdout_errors_str)
                goto _readline_errors;
            stringpo = PyObject_Str(promptarg);
            if (stringpo == NULL)
                goto _readline_errors;
            po = PyUnicode_AsEncodedString(stringpo,
                stdout_encoding_str, stdout_errors_str);
            Py_CLEAR(stdout_encoding);
            Py_CLEAR(stdout_errors);
            Py_CLEAR(stringpo);
            if (po == NULL)
                goto _readline_errors;
            prompt = PyBytes_AsString(po);
            if (prompt == NULL)
                goto _readline_errors;
        }
        else {
            po = NULL;
            prompt = "";
        }
        s = PyOS_Readline(stdin, stdout, prompt);
        if (s == NULL) {
            PyErr_CheckSignals();
            if (!PyErr_Occurred())
                PyErr_SetNone(PyExc_KeyboardInterrupt);
            goto _readline_errors;
        }

        len = strlen(s);
        if (len == 0) {
            PyErr_SetNone(PyExc_EOFError);
            result = NULL;
        }
        else {
            if (len > PY_SSIZE_T_MAX) {
                PyErr_SetString(PyExc_OverflowError,
                                "input: input too long");
                result = NULL;
            }
            else {
                len--;   /* strip trailing '\n' */
                if (len != 0 && s[len-1] == '\r')
                    len--;   /* strip trailing '\r' */
                result = PyUnicode_Decode(s, len, stdin_encoding_str,
                                                  stdin_errors_str);
            }
        }
        Py_DECREF(stdin_encoding);
        Py_DECREF(stdin_errors);
        Py_XDECREF(po);
        PyMem_FREE(s);
        return result;
    _readline_errors:
        Py_XDECREF(stdin_encoding);
        Py_XDECREF(stdout_encoding);
        Py_XDECREF(stdin_errors);
        Py_XDECREF(stdout_errors);
        Py_XDECREF(po);
        return NULL;
    }

    /* Fallback if we're not interactive */
    if (promptarg != NULL) {
        if (PyFile_WriteObject(promptarg, fout, Py_PRINT_RAW) != 0)
            return NULL;
    }
    tmp = _PyObject_CallMethodId(fout, &PyId_flush, "");
    if (tmp == NULL)
        PyErr_Clear();
    else
        Py_DECREF(tmp);
    return PyFile_GetLine(fin, -1);
}

PyDoc_STRVAR(input_doc,
"input([prompt]) -> string\n\
\n\
Read a string from standard input.  The trailing newline is stripped.\n\
If the user hits EOF (Unix: Ctl-D, Windows: Ctl-Z+Return), raise EOFError.\n\
On Unix, GNU readline is used if enabled.  The prompt string, if given,\n\
is printed without a trailing newline before reading.");


static PyObject *
builtin_repr(PyObject *self, PyObject *v)
{
    return PyObject_Repr(v);
}

PyDoc_STRVAR(repr_doc,
"repr(object) -> string\n\
\n\
Return the canonical string representation of the object.\n\
For most object types, eval(repr(object)) == object.");


static PyObject *
builtin_round(PyObject *self, PyObject *args, PyObject *kwds)
{
    PyObject *ndigits = NULL;
    static char *kwlist[] = {"number", "ndigits", 0};
    PyObject *number, *round, *result;

    if (!PyArg_ParseTupleAndKeywords(args, kwds, "O|O:round",
                                     kwlist, &number, &ndigits))
        return NULL;

    if (Py_TYPE(number)->tp_dict == NULL) {
        if (PyType_Ready(Py_TYPE(number)) < 0)
            return NULL;
    }

    round = _PyObject_LookupSpecial(number, &PyId___round__);
    if (round == NULL) {
        if (!PyErr_Occurred())
            PyErr_Format(PyExc_TypeError,
                         "type %.100s doesn't define __round__ method",
                         Py_TYPE(number)->tp_name);
        return NULL;
    }

    if (ndigits == NULL)
        result = PyObject_CallFunctionObjArgs(round, NULL);
    else
        result = PyObject_CallFunctionObjArgs(round, ndigits, NULL);
    Py_DECREF(round);
    return result;
}

PyDoc_STRVAR(round_doc,
"round(number[, ndigits]) -> number\n\
\n\
Round a number to a given precision in decimal digits (default 0 digits).\n\
This returns an int when called with one argument, otherwise the\n\
same type as the number. ndigits may be negative.");


static PyObject *
builtin_sorted(PyObject *self, PyObject *args, PyObject *kwds)
{
    PyObject *newlist, *v, *seq, *keyfunc=NULL, *newargs;
    PyObject *callable;
    static char *kwlist[] = {"iterable", "key", "reverse", 0};
    int reverse;

    /* args 1-3 should match listsort in Objects/listobject.c */
    if (!PyArg_ParseTupleAndKeywords(args, kwds, "O|Oi:sorted",
        kwlist, &seq, &keyfunc, &reverse))
        return NULL;

    newlist = PySequence_List(seq);
    if (newlist == NULL)
        return NULL;

    callable = _PyObject_GetAttrId(newlist, &PyId_sort);
    if (callable == NULL) {
        Py_DECREF(newlist);
        return NULL;
    }

    newargs = PyTuple_GetSlice(args, 1, 4);
    if (newargs == NULL) {
        Py_DECREF(newlist);
        Py_DECREF(callable);
        return NULL;
    }

    v = PyObject_Call(callable, newargs, kwds);
    Py_DECREF(newargs);
    Py_DECREF(callable);
    if (v == NULL) {
        Py_DECREF(newlist);
        return NULL;
    }
    Py_DECREF(v);
    return newlist;
}

PyDoc_STRVAR(sorted_doc,
"sorted(iterable, key=None, reverse=False) --> new sorted list");

static PyObject *
builtin_vars(PyObject *self, PyObject *args)
{
    PyObject *v = NULL;
    PyObject *d;

    if (!PyArg_UnpackTuple(args, "vars", 0, 1, &v))
        return NULL;
    if (v == NULL) {
        d = PyEval_GetLocals();
        if (d == NULL)
            return NULL;
        Py_INCREF(d);
    }
    else {
        d = _PyObject_GetAttrId(v, &PyId___dict__);
        if (d == NULL) {
            PyErr_SetString(PyExc_TypeError,
                "vars() argument must have __dict__ attribute");
            return NULL;
        }
    }
    return d;
}

PyDoc_STRVAR(vars_doc,
"vars([object]) -> dictionary\n\
\n\
Without arguments, equivalent to locals().\n\
With an argument, equivalent to object.__dict__.");

static PyObject*
builtin_sum(PyObject *self, PyObject *args)
{
    PyObject *seq;
    PyObject *result = NULL;
    PyObject *temp, *item, *iter;

    if (!PyArg_UnpackTuple(args, "sum", 1, 2, &seq, &result))
        return NULL;

    iter = PyObject_GetIter(seq);
    if (iter == NULL)
        return NULL;

    if (result == NULL) {
        result = PyLong_FromLong(0);
        if (result == NULL) {
            Py_DECREF(iter);
            return NULL;
        }
    } else {
        /* reject string values for 'start' parameter */
        if (PyUnicode_Check(result)) {
            PyErr_SetString(PyExc_TypeError,
                "sum() can't sum strings [use ''.join(seq) instead]");
            Py_DECREF(iter);
            return NULL;
        }
        if (PyBytes_Check(result)) {
            PyErr_SetString(PyExc_TypeError,
                "sum() can't sum bytes [use b''.join(seq) instead]");
            Py_DECREF(iter);
            return NULL;
        }
        if (PyByteArray_Check(result)) {
            PyErr_SetString(PyExc_TypeError,
                "sum() can't sum bytearray [use b''.join(seq) instead]");
            Py_DECREF(iter);
            return NULL;
        }

        Py_INCREF(result);
    }

#ifndef SLOW_SUM
    /* Fast addition by keeping temporary sums in C instead of new Python objects.
       Assumes all inputs are the same type.  If the assumption fails, default
       to the more general routine.
    */
    if (PyLong_CheckExact(result)) {
        int overflow;
        long i_result = PyLong_AsLongAndOverflow(result, &overflow);
        /* If this already overflowed, don't even enter the loop. */
        if (overflow == 0) {
            Py_DECREF(result);
            result = NULL;
        }
        while(result == NULL) {
            item = PyIter_Next(iter);
            if (item == NULL) {
                Py_DECREF(iter);
                if (PyErr_Occurred())
                    return NULL;
                return PyLong_FromLong(i_result);
            }
            if (PyLong_CheckExact(item)) {
                long b = PyLong_AsLongAndOverflow(item, &overflow);
                long x = i_result + b;
                if (overflow == 0 && ((x^i_result) >= 0 || (x^b) >= 0)) {
                    i_result = x;
                    Py_DECREF(item);
                    continue;
                }
            }
            /* Either overflowed or is not an int. Restore real objects and process normally */
            result = PyLong_FromLong(i_result);
            if (result == NULL) {
                Py_DECREF(item);
                Py_DECREF(iter);
                return NULL;
            }
            temp = PyNumber_Add(result, item);
            Py_DECREF(result);
            Py_DECREF(item);
            result = temp;
            if (result == NULL) {
                Py_DECREF(iter);
                return NULL;
            }
        }
    }

    if (PyFloat_CheckExact(result)) {
        double f_result = PyFloat_AS_DOUBLE(result);
        Py_DECREF(result);
        result = NULL;
        while(result == NULL) {
            item = PyIter_Next(iter);
            if (item == NULL) {
                Py_DECREF(iter);
                if (PyErr_Occurred())
                    return NULL;
                return PyFloat_FromDouble(f_result);
            }
            if (PyFloat_CheckExact(item)) {
                PyFPE_START_PROTECT("add", Py_DECREF(item); Py_DECREF(iter); return 0)
                f_result += PyFloat_AS_DOUBLE(item);
                PyFPE_END_PROTECT(f_result)
                Py_DECREF(item);
                continue;
            }
            if (PyLong_CheckExact(item)) {
                long value;
                int overflow;
                value = PyLong_AsLongAndOverflow(item, &overflow);
                if (!overflow) {
                    PyFPE_START_PROTECT("add", Py_DECREF(item); Py_DECREF(iter); return 0)
                    f_result += (double)value;
                    PyFPE_END_PROTECT(f_result)
                    Py_DECREF(item);
                    continue;
                }
            }
            result = PyFloat_FromDouble(f_result);
            temp = PyNumber_Add(result, item);
            Py_DECREF(result);
            Py_DECREF(item);
            result = temp;
            if (result == NULL) {
                Py_DECREF(iter);
                return NULL;
            }
        }
    }
#endif

    for(;;) {
        item = PyIter_Next(iter);
        if (item == NULL) {
            /* error, or end-of-sequence */
            if (PyErr_Occurred()) {
                Py_DECREF(result);
                result = NULL;
            }
            break;
        }
        /* It's tempting to use PyNumber_InPlaceAdd instead of
           PyNumber_Add here, to avoid quadratic running time
           when doing 'sum(list_of_lists, [])'.  However, this
           would produce a change in behaviour: a snippet like

             empty = []
             sum([[x] for x in range(10)], empty)

           would change the value of empty. */
        temp = PyNumber_Add(result, item);
        Py_DECREF(result);
        Py_DECREF(item);
        result = temp;
        if (result == NULL)
            break;
    }
    Py_DECREF(iter);
    return result;
}

PyDoc_STRVAR(sum_doc,
"sum(iterable[, start]) -> value\n\
\n\
Return the sum of an iterable of numbers (NOT strings) plus the value\n\
of parameter 'start' (which defaults to 0).  When the iterable is\n\
empty, return start.");


static PyObject *
builtin_isinstance(PyObject *self, PyObject *args)
{
    PyObject *inst;
    PyObject *cls;
    int retval;

    if (!PyArg_UnpackTuple(args, "isinstance", 2, 2, &inst, &cls))
        return NULL;

    retval = PyObject_IsInstance(inst, cls);
    if (retval < 0)
        return NULL;
    return PyBool_FromLong(retval);
}

PyDoc_STRVAR(isinstance_doc,
"isinstance(object, class-or-type-or-tuple) -> bool\n\
\n\
Return whether an object is an instance of a class or of a subclass thereof.\n\
With a type as second argument, return whether that is the object's type.\n\
The form using a tuple, isinstance(x, (A, B, ...)), is a shortcut for\n\
isinstance(x, A) or isinstance(x, B) or ... (etc.).");


static PyObject *
builtin_issubclass(PyObject *self, PyObject *args)
{
    PyObject *derived;
    PyObject *cls;
    int retval;

    if (!PyArg_UnpackTuple(args, "issubclass", 2, 2, &derived, &cls))
        return NULL;

    retval = PyObject_IsSubclass(derived, cls);
    if (retval < 0)
        return NULL;
    return PyBool_FromLong(retval);
}

PyDoc_STRVAR(issubclass_doc,
"issubclass(C, B) -> bool\n\
\n\
Return whether class C is a subclass (i.e., a derived class) of class B.\n\
When using a tuple as the second argument issubclass(X, (A, B, ...)),\n\
is a shortcut for issubclass(X, A) or issubclass(X, B) or ... (etc.).");


typedef struct {
    PyObject_HEAD
    Py_ssize_t          tuplesize;
    PyObject *ittuple;                  /* tuple of iterators */
    PyObject *result;
} zipobject;

static PyObject *
zip_new(PyTypeObject *type, PyObject *args, PyObject *kwds)
{
    zipobject *lz;
    Py_ssize_t i;
    PyObject *ittuple;  /* tuple of iterators */
    PyObject *result;
    Py_ssize_t tuplesize = PySequence_Length(args);

    if (type == &PyZip_Type && !_PyArg_NoKeywords("zip()", kwds))
        return NULL;

    /* args must be a tuple */
    assert(PyTuple_Check(args));

    /* obtain iterators */
    ittuple = PyTuple_New(tuplesize);
    if (ittuple == NULL)
        return NULL;
    for (i=0; i < tuplesize; ++i) {
        PyObject *item = PyTuple_GET_ITEM(args, i);
        PyObject *it = PyObject_GetIter(item);
        if (it == NULL) {
            if (PyErr_ExceptionMatches(PyExc_TypeError))
                PyErr_Format(PyExc_TypeError,
                    "zip argument #%zd must support iteration",
                    i+1);
            Py_DECREF(ittuple);
            return NULL;
        }
        PyTuple_SET_ITEM(ittuple, i, it);
    }

    /* create a result holder */
    result = PyTuple_New(tuplesize);
    if (result == NULL) {
        Py_DECREF(ittuple);
        return NULL;
    }
    for (i=0 ; i < tuplesize ; i++) {
        Py_INCREF(Py_None);
        PyTuple_SET_ITEM(result, i, Py_None);
    }

    /* create zipobject structure */
    lz = (zipobject *)type->tp_alloc(type, 0);
    if (lz == NULL) {
        Py_DECREF(ittuple);
        Py_DECREF(result);
        return NULL;
    }
    lz->ittuple = ittuple;
    lz->tuplesize = tuplesize;
    lz->result = result;

    return (PyObject *)lz;
}

static void
zip_dealloc(zipobject *lz)
{
    PyObject_GC_UnTrack(lz);
    Py_XDECREF(lz->ittuple);
    Py_XDECREF(lz->result);
    Py_TYPE(lz)->tp_free(lz);
}

static int
zip_traverse(zipobject *lz, visitproc visit, void *arg)
{
    Py_VISIT(lz->ittuple);
    Py_VISIT(lz->result);
    return 0;
}

static PyObject *
zip_next(zipobject *lz)
{
    Py_ssize_t i;
    Py_ssize_t tuplesize = lz->tuplesize;
    PyObject *result = lz->result;
    PyObject *it;
    PyObject *item;
    PyObject *olditem;

    if (tuplesize == 0)
        return NULL;
    if (Py_REFCNT(result) == 1) {
        Py_INCREF(result);
        for (i=0 ; i < tuplesize ; i++) {
            it = PyTuple_GET_ITEM(lz->ittuple, i);
            item = (*Py_TYPE(it)->tp_iternext)(it);
            if (item == NULL) {
                Py_DECREF(result);
                return NULL;
            }
            olditem = PyTuple_GET_ITEM(result, i);
            PyTuple_SET_ITEM(result, i, item);
            Py_DECREF(olditem);
        }
    } else {
        result = PyTuple_New(tuplesize);
        if (result == NULL)
            return NULL;
        for (i=0 ; i < tuplesize ; i++) {
            it = PyTuple_GET_ITEM(lz->ittuple, i);
            item = (*Py_TYPE(it)->tp_iternext)(it);
            if (item == NULL) {
                Py_DECREF(result);
                return NULL;
            }
            PyTuple_SET_ITEM(result, i, item);
        }
    }
    return result;
}

static PyObject *
zip_reduce(zipobject *lz)
{
    /* Just recreate the zip with the internal iterator tuple */
    return Py_BuildValue("OO", Py_TYPE(lz), lz->ittuple);
}

static PyMethodDef zip_methods[] = {
    {"__reduce__",   (PyCFunction)zip_reduce,   METH_NOARGS, reduce_doc},
    {NULL,           NULL}           /* sentinel */
};

PyDoc_STRVAR(zip_doc,
"zip(iter1 [,iter2 [...]]) --> zip object\n\
\n\
Return a zip object whose .__next__() method returns a tuple where\n\
the i-th element comes from the i-th iterable argument.  The .__next__()\n\
method continues until the shortest iterable in the argument sequence\n\
is exhausted and then it raises StopIteration.");

PyTypeObject PyZip_Type = {
    PyVarObject_HEAD_INIT(&PyType_Type, 0)
    "zip",                              /* tp_name */
    sizeof(zipobject),                  /* tp_basicsize */
    0,                                  /* tp_itemsize */
    /* methods */
    (destructor)zip_dealloc,            /* tp_dealloc */
    0,                                  /* tp_print */
    0,                                  /* tp_getattr */
    0,                                  /* tp_setattr */
    0,                                  /* tp_reserved */
    0,                                  /* tp_repr */
    0,                                  /* tp_as_number */
    0,                                  /* tp_as_sequence */
    0,                                  /* tp_as_mapping */
    0,                                  /* tp_hash */
    0,                                  /* tp_call */
    0,                                  /* tp_str */
    PyObject_GenericGetAttr,            /* tp_getattro */
    0,                                  /* tp_setattro */
    0,                                  /* tp_as_buffer */
    Py_TPFLAGS_DEFAULT | Py_TPFLAGS_HAVE_GC |
        Py_TPFLAGS_BASETYPE,            /* tp_flags */
    zip_doc,                            /* tp_doc */
    (traverseproc)zip_traverse,    /* tp_traverse */
    0,                                  /* tp_clear */
    0,                                  /* tp_richcompare */
    0,                                  /* tp_weaklistoffset */
    PyObject_SelfIter,                  /* tp_iter */
    (iternextfunc)zip_next,     /* tp_iternext */
    zip_methods,                        /* tp_methods */
    0,                                  /* tp_members */
    0,                                  /* tp_getset */
    0,                                  /* tp_base */
    0,                                  /* tp_dict */
    0,                                  /* tp_descr_get */
    0,                                  /* tp_descr_set */
    0,                                  /* tp_dictoffset */
    0,                                  /* tp_init */
    PyType_GenericAlloc,                /* tp_alloc */
    zip_new,                            /* tp_new */
    PyObject_GC_Del,                    /* tp_free */
};


static PyMethodDef builtin_methods[] = {
    {"__build_class__", (PyCFunction)builtin___build_class__,
     METH_VARARGS | METH_KEYWORDS, build_class_doc},
    {"__import__",      (PyCFunction)builtin___import__, METH_VARARGS | METH_KEYWORDS, import_doc},
    {"abs",             builtin_abs,        METH_O, abs_doc},
    {"all",             builtin_all,        METH_O, all_doc},
    {"any",             builtin_any,        METH_O, any_doc},
    {"ascii",           builtin_ascii,      METH_O, ascii_doc},
    {"bin",             builtin_bin,        METH_O, bin_doc},
    {"callable",        builtin_callable,   METH_O, callable_doc},
    {"chr",             builtin_chr,        METH_VARARGS, chr_doc},
    {"compile",         (PyCFunction)builtin_compile,    METH_VARARGS | METH_KEYWORDS, compile_doc},
    {"delattr",         builtin_delattr,    METH_VARARGS, delattr_doc},
    {"dir",             builtin_dir,        METH_VARARGS, dir_doc},
    {"divmod",          builtin_divmod,     METH_VARARGS, divmod_doc},
    {"eval",            builtin_eval,       METH_VARARGS, eval_doc},
    {"exec",        builtin_exec,       METH_VARARGS, exec_doc},
    {"format",          builtin_format,     METH_VARARGS, format_doc},
    {"getattr",         builtin_getattr,    METH_VARARGS, getattr_doc},
    {"globals",         (PyCFunction)builtin_globals,    METH_NOARGS, globals_doc},
    {"hasattr",         builtin_hasattr,    METH_VARARGS, hasattr_doc},
    {"hash",            builtin_hash,       METH_O, hash_doc},
    {"hex",             builtin_hex,        METH_O, hex_doc},
    {"id",              builtin_id,         METH_O, id_doc},
    {"input",           builtin_input,      METH_VARARGS, input_doc},
    {"isinstance",  builtin_isinstance, METH_VARARGS, isinstance_doc},
    {"issubclass",  builtin_issubclass, METH_VARARGS, issubclass_doc},
    {"iter",            builtin_iter,       METH_VARARGS, iter_doc},
    {"len",             builtin_len,        METH_O, len_doc},
    {"locals",          (PyCFunction)builtin_locals,     METH_NOARGS, locals_doc},
    {"max",             (PyCFunction)builtin_max,        METH_VARARGS | METH_KEYWORDS, max_doc},
    {"min",             (PyCFunction)builtin_min,        METH_VARARGS | METH_KEYWORDS, min_doc},
    {"next",            (PyCFunction)builtin_next,       METH_VARARGS, next_doc},
    {"oct",             builtin_oct,        METH_O, oct_doc},
    {"ord",             builtin_ord,        METH_O, ord_doc},
    {"pow",             builtin_pow,        METH_VARARGS, pow_doc},
    {"print",           (PyCFunction)builtin_print,      METH_VARARGS | METH_KEYWORDS, print_doc},
    {"repr",            builtin_repr,       METH_O, repr_doc},
    {"round",           (PyCFunction)builtin_round,      METH_VARARGS | METH_KEYWORDS, round_doc},
    {"setattr",         builtin_setattr,    METH_VARARGS, setattr_doc},
    {"sorted",          (PyCFunction)builtin_sorted,     METH_VARARGS | METH_KEYWORDS, sorted_doc},
    {"sum",             builtin_sum,        METH_VARARGS, sum_doc},
    {"vars",            builtin_vars,       METH_VARARGS, vars_doc},
    {NULL,              NULL},
};

PyDoc_STRVAR(builtin_doc,
"Built-in functions, exceptions, and other objects.\n\
\n\
Noteworthy: None is the `nil' object; Ellipsis represents `...' in slices.");

static struct PyModuleDef builtinsmodule = {
    PyModuleDef_HEAD_INIT,
    "builtins",
    builtin_doc,
    -1, /* multiple "initialization" just copies the module dict. */
    builtin_methods,
    NULL,
    NULL,
    NULL,
    NULL
};


PyObject *
_PyBuiltin_Init(void)
{
    PyObject *mod, *dict, *debug;

    if (PyType_Ready(&PyFilter_Type) < 0 ||
        PyType_Ready(&PyMap_Type) < 0 ||
        PyType_Ready(&PyZip_Type) < 0)
        return NULL;

    mod = PyModule_Create(&builtinsmodule);
    if (mod == NULL)
        return NULL;
    dict = PyModule_GetDict(mod);

#ifdef Py_TRACE_REFS
    /* "builtins" exposes a number of statically allocated objects
     * that, before this code was added in 2.3, never showed up in
     * the list of "all objects" maintained by Py_TRACE_REFS.  As a
     * result, programs leaking references to None and False (etc)
     * couldn't be diagnosed by examining sys.getobjects(0).
     */
#define ADD_TO_ALL(OBJECT) _Py_AddToAllObjects((PyObject *)(OBJECT), 0)
#else
#define ADD_TO_ALL(OBJECT) (void)0
#endif

#define SETBUILTIN(NAME, OBJECT) \
    if (PyDict_SetItemString(dict, NAME, (PyObject *)OBJECT) < 0)       \
        return NULL;                                                    \
    ADD_TO_ALL(OBJECT)

    SETBUILTIN("None",                  Py_None);
    SETBUILTIN("Ellipsis",              Py_Ellipsis);
    SETBUILTIN("NotImplemented",        Py_NotImplemented);
    SETBUILTIN("False",                 Py_False);
    SETBUILTIN("True",                  Py_True);
    SETBUILTIN("bool",                  &PyBool_Type);
    SETBUILTIN("memoryview",        &PyMemoryView_Type);
    SETBUILTIN("bytearray",             &PyByteArray_Type);
    SETBUILTIN("bytes",                 &PyBytes_Type);
    SETBUILTIN("classmethod",           &PyClassMethod_Type);
    SETBUILTIN("complex",               &PyComplex_Type);
    SETBUILTIN("dict",                  &PyDict_Type);
    SETBUILTIN("enumerate",             &PyEnum_Type);
    SETBUILTIN("filter",                &PyFilter_Type);
    SETBUILTIN("float",                 &PyFloat_Type);
    SETBUILTIN("frozenset",             &PyFrozenSet_Type);
    SETBUILTIN("property",              &PyProperty_Type);
    SETBUILTIN("int",                   &PyLong_Type);
    SETBUILTIN("list",                  &PyList_Type);
    SETBUILTIN("map",                   &PyMap_Type);
    SETBUILTIN("object",                &PyBaseObject_Type);
    SETBUILTIN("range",                 &PyRange_Type);
    SETBUILTIN("reversed",              &PyReversed_Type);
    SETBUILTIN("set",                   &PySet_Type);
    SETBUILTIN("slice",                 &PySlice_Type);
    SETBUILTIN("staticmethod",          &PyStaticMethod_Type);
    SETBUILTIN("str",                   &PyUnicode_Type);
    SETBUILTIN("super",                 &PySuper_Type);
    SETBUILTIN("tuple",                 &PyTuple_Type);
    SETBUILTIN("type",                  &PyType_Type);
    SETBUILTIN("zip",                   &PyZip_Type);
    debug = PyBool_FromLong(Py_OptimizeFlag == 0);
    if (PyDict_SetItemString(dict, "__debug__", debug) < 0) {
        Py_XDECREF(debug);
        return NULL;
    }
    Py_XDECREF(debug);

    return mod;
#undef ADD_TO_ALL
#undef SETBUILTIN
}<|MERGE_RESOLUTION|>--- conflicted
+++ resolved
@@ -27,18 +27,12 @@
 #elif defined(__APPLE__)
 const char *Py_FileSystemDefaultEncoding = "utf-8";
 int Py_HasFileSystemDefaultEncoding = 1;
-#else
-const char *Py_FileSystemDefaultEncoding = NULL; /* set by initfsencoding() */
-int Py_HasFileSystemDefaultEncoding = 0;
-<<<<<<< HEAD
 #elif defined(__MORPHOS__)
 const char *Py_FileSystemDefaultEncoding = "latin-1";
 int Py_HasFileSystemDefaultEncoding = 1;
 #else
-const char *Py_FileSystemDefaultEncoding = "utf-8";
-int Py_HasFileSystemDefaultEncoding = 1;
-=======
->>>>>>> 432401a6
+const char *Py_FileSystemDefaultEncoding = NULL; /* set by initfsencoding() */
+int Py_HasFileSystemDefaultEncoding = 0;
 #endif
 
 _Py_IDENTIFIER(__builtins__);
