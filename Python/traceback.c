
/* Traceback implementation */

#include "Python.h"

#include "code.h"
#include "frameobject.h"
#include "structmember.h"
#include "osdefs.h"
#ifdef HAVE_FCNTL_H
#include <fcntl.h>
#endif

#define OFF(x) offsetof(PyTracebackObject, x)

#define PUTS(fd, str) write(fd, str, (int)strlen(str))
#define MAX_STRING_LENGTH 500
#define MAX_FRAME_DEPTH 100
#define MAX_NTHREADS 100

/* Function from Parser/tokenizer.c */
extern char * PyTokenizer_FindEncodingFilename(int, PyObject *);

_Py_IDENTIFIER(TextIOWrapper);
_Py_IDENTIFIER(close);
_Py_IDENTIFIER(open);
_Py_IDENTIFIER(path);

static PyObject *
tb_dir(PyTracebackObject *self)
{
    return Py_BuildValue("[ssss]", "tb_frame", "tb_next",
                                   "tb_lasti", "tb_lineno");
}

static PyMethodDef tb_methods[] = {
   {"__dir__", (PyCFunction)tb_dir, METH_NOARGS},
   {NULL, NULL, 0, NULL},
};

static PyMemberDef tb_memberlist[] = {
    {"tb_next",         T_OBJECT,       OFF(tb_next),   READONLY},
    {"tb_frame",        T_OBJECT,       OFF(tb_frame),  READONLY},
    {"tb_lasti",        T_INT,          OFF(tb_lasti),  READONLY},
    {"tb_lineno",       T_INT,          OFF(tb_lineno), READONLY},
    {NULL}      /* Sentinel */
};

static void
tb_dealloc(PyTracebackObject *tb)
{
    PyObject_GC_UnTrack(tb);
    Py_TRASHCAN_SAFE_BEGIN(tb)
    Py_XDECREF(tb->tb_next);
    Py_XDECREF(tb->tb_frame);
    PyObject_GC_Del(tb);
    Py_TRASHCAN_SAFE_END(tb)
}

static int
tb_traverse(PyTracebackObject *tb, visitproc visit, void *arg)
{
    Py_VISIT(tb->tb_next);
    Py_VISIT(tb->tb_frame);
    return 0;
}

static void
tb_clear(PyTracebackObject *tb)
{
    Py_CLEAR(tb->tb_next);
    Py_CLEAR(tb->tb_frame);
}

PyTypeObject PyTraceBack_Type = {
    PyVarObject_HEAD_INIT(&PyType_Type, 0)
    "traceback",
    sizeof(PyTracebackObject),
    0,
    (destructor)tb_dealloc, /*tp_dealloc*/
    0,                  /*tp_print*/
    0,    /*tp_getattr*/
    0,                  /*tp_setattr*/
    0,                  /*tp_reserved*/
    0,                  /*tp_repr*/
    0,                  /*tp_as_number*/
    0,                  /*tp_as_sequence*/
    0,                  /*tp_as_mapping*/
    0,                  /* tp_hash */
    0,                  /* tp_call */
    0,                  /* tp_str */
    PyObject_GenericGetAttr,                    /* tp_getattro */
    0,                  /* tp_setattro */
    0,                                          /* tp_as_buffer */
    Py_TPFLAGS_DEFAULT | Py_TPFLAGS_HAVE_GC,/* tp_flags */
    0,                                          /* tp_doc */
    (traverseproc)tb_traverse,                  /* tp_traverse */
    (inquiry)tb_clear,                          /* tp_clear */
    0,                                          /* tp_richcompare */
    0,                                          /* tp_weaklistoffset */
    0,                                          /* tp_iter */
    0,                                          /* tp_iternext */
    tb_methods,         /* tp_methods */
    tb_memberlist,      /* tp_members */
    0,                                          /* tp_getset */
    0,                                          /* tp_base */
    0,                                          /* tp_dict */
};

static PyTracebackObject *
newtracebackobject(PyTracebackObject *next, PyFrameObject *frame)
{
    PyTracebackObject *tb;
    if ((next != NULL && !PyTraceBack_Check(next)) ||
                    frame == NULL || !PyFrame_Check(frame)) {
        PyErr_BadInternalCall();
        return NULL;
    }
    tb = PyObject_GC_New(PyTracebackObject, &PyTraceBack_Type);
    if (tb != NULL) {
        Py_XINCREF(next);
        tb->tb_next = next;
        Py_XINCREF(frame);
        tb->tb_frame = frame;
        tb->tb_lasti = frame->f_lasti;
        tb->tb_lineno = PyFrame_GetLineNumber(frame);
        PyObject_GC_Track(tb);
    }
    return tb;
}

int
PyTraceBack_Here(PyFrameObject *frame)
{
    PyThreadState *tstate = PyThreadState_GET();
    PyTracebackObject *oldtb = (PyTracebackObject *) tstate->curexc_traceback;
    PyTracebackObject *tb = newtracebackobject(oldtb, frame);
    if (tb == NULL)
        return -1;
    tstate->curexc_traceback = (PyObject *)tb;
    Py_XDECREF(oldtb);
    return 0;
}

static PyObject *
_Py_FindSourceFile(PyObject *filename, char* namebuf, size_t namelen, PyObject *io)
{
    Py_ssize_t i;
    PyObject *binary;
    PyObject *v;
    Py_ssize_t npath;
    size_t taillen;
    PyObject *syspath;
    PyObject *path;
    const char* tail;
    PyObject *filebytes;
    const char* filepath;
    Py_ssize_t len;
    PyObject* result;

    filebytes = PyUnicode_EncodeFSDefault(filename);
    if (filebytes == NULL) {
        PyErr_Clear();
        return NULL;
    }
    filepath = PyBytes_AS_STRING(filebytes);

    /* Search tail of filename in sys.path before giving up */
    tail = strrchr(filepath, SEP);
#ifdef __MORPHOS__
    if (NULL == tail)
		tail = strrchr(filepath, ':');
#endif
    if (tail == NULL)
        tail = filepath;
    else
        tail++;
    taillen = strlen(tail);

    syspath = _PySys_GetObjectId(&PyId_path);
    if (syspath == NULL || !PyList_Check(syspath))
        goto error;
    npath = PyList_Size(syspath);

    for (i = 0; i < npath; i++) {
        v = PyList_GetItem(syspath, i);
        if (v == NULL) {
            PyErr_Clear();
            break;
        }
        if (!PyUnicode_Check(v))
            continue;
        path = PyUnicode_EncodeFSDefault(v);
        if (path == NULL) {
            PyErr_Clear();
            continue;
        }
        len = PyBytes_GET_SIZE(path);
        if (len + 1 + (Py_ssize_t)taillen >= (Py_ssize_t)namelen - 1) {
            Py_DECREF(path);
            continue; /* Too long */
        }
        strcpy(namebuf, PyBytes_AS_STRING(path));
        Py_DECREF(path);
        if (strlen(namebuf) != len)
            continue; /* v contains '\0' */
			
#ifdef __MORPHOS__
        if (!AddPart(namebuf, tail, sizeof(namebuf))) {
            PyErr_SetString(PyExc_OverflowError, "namebuf too short");
            goto error;
        }
#else
        if (len > 0 && namebuf[len-1] != SEP)
            namebuf[len++] = SEP;
        strcpy(namebuf+len, tail);
<<<<<<< HEAD
#endif /* __MORPHOS__ */
        binary = PyObject_CallMethod(io, "open", "ss", namebuf, "rb");
=======

        binary = _PyObject_CallMethodId(io, &PyId_open, "ss", namebuf, "rb");
>>>>>>> 432401a6
        if (binary != NULL) {
            result = binary;
            goto finally;
        }
        PyErr_Clear();
    }
    goto error;

error:
    result = NULL;
finally:
    Py_DECREF(filebytes);
    return result;
}

int
_Py_DisplaySourceLine(PyObject *f, PyObject *filename, int lineno, int indent)
{
    int err = 0;
    int fd;
    int i;
    char *found_encoding;
    char *encoding;
    PyObject *io;
    PyObject *binary;
    PyObject *fob = NULL;
    PyObject *lineobj = NULL;
    PyObject *res;
    char buf[MAXPATHLEN+1];
    int kind;
    void *data;

    /* open the file */
    if (filename == NULL)
        return 0;

    io = PyImport_ImportModuleNoBlock("io");
    if (io == NULL)
        return -1;
    binary = _PyObject_CallMethodId(io, &PyId_open, "Os", filename, "rb");

    if (binary == NULL) {
        PyErr_Clear();

        binary = _Py_FindSourceFile(filename, buf, sizeof(buf), io);
        if (binary == NULL) {
            Py_DECREF(io);
            return -1;
        }
    }

    /* use the right encoding to decode the file as unicode */
    fd = PyObject_AsFileDescriptor(binary);
    if (fd < 0) {
        Py_DECREF(io);
        Py_DECREF(binary);
        return 0;
    }
    found_encoding = PyTokenizer_FindEncodingFilename(fd, filename);
    if (found_encoding == NULL)
        PyErr_Clear();
    encoding = (found_encoding != NULL) ? found_encoding : "utf-8";
    /* Reset position */
    if (lseek(fd, 0, SEEK_SET) == (off_t)-1) {
        Py_DECREF(io);
        Py_DECREF(binary);
        PyMem_FREE(found_encoding);
        return 0;
    }
    fob = _PyObject_CallMethodId(io, &PyId_TextIOWrapper, "Os", binary, encoding);
    Py_DECREF(io);
    Py_DECREF(binary);
    PyMem_FREE(found_encoding);

    if (fob == NULL) {
        PyErr_Clear();
        return 0;
    }

    /* get the line number lineno */
    for (i = 0; i < lineno; i++) {
        Py_XDECREF(lineobj);
        lineobj = PyFile_GetLine(fob, -1);
        if (!lineobj) {
            err = -1;
            break;
        }
    }
    res = _PyObject_CallMethodId(fob, &PyId_close, "");
    if (res)
        Py_DECREF(res);
    else
        PyErr_Clear();
    Py_DECREF(fob);
    if (!lineobj || !PyUnicode_Check(lineobj)) {
        Py_XDECREF(lineobj);
        return err;
    }

    /* remove the indentation of the line */
    kind = PyUnicode_KIND(lineobj);
    data = PyUnicode_DATA(lineobj);
    for (i=0; i < PyUnicode_GET_LENGTH(lineobj); i++) {
        Py_UCS4 ch = PyUnicode_READ(kind, data, i);
        if (ch != ' ' && ch != '\t' && ch != '\014')
            break;
    }
    if (i) {
        PyObject *truncated;
        truncated = PyUnicode_Substring(lineobj, i, PyUnicode_GET_LENGTH(lineobj));
        if (truncated) {
            Py_DECREF(lineobj);
            lineobj = truncated;
        } else {
            PyErr_Clear();
        }
    }

    /* Write some spaces before the line */
    strcpy(buf, "          ");
    assert (strlen(buf) == 10);
    while (indent > 0) {
        if (indent < 10)
            buf[indent] = '\0';
        err = PyFile_WriteString(buf, f);
        if (err != 0)
            break;
        indent -= 10;
    }

    /* finally display the line */
    if (err == 0)
        err = PyFile_WriteObject(lineobj, f, Py_PRINT_RAW);
    Py_DECREF(lineobj);
    if  (err == 0)
        err = PyFile_WriteString("\n", f);
    return err;
}

static int
tb_displayline(PyObject *f, PyObject *filename, int lineno, PyObject *name)
{
    int err;
    PyObject *line;

    if (filename == NULL || name == NULL)
        return -1;
    line = PyUnicode_FromFormat("  File \"%U\", line %d, in %U\n",
                                filename, lineno, name);
    if (line == NULL)
        return -1;
    err = PyFile_WriteObject(line, f, Py_PRINT_RAW);
    Py_DECREF(line);
    if (err != 0)
        return err;
    /* ignore errors since we can't report them, can we? */
    if (_Py_DisplaySourceLine(f, filename, lineno, 4))
        PyErr_Clear();
    return err;
}

static int
tb_printinternal(PyTracebackObject *tb, PyObject *f, long limit)
{
    int err = 0;
    long depth = 0;
    PyTracebackObject *tb1 = tb;
    while (tb1 != NULL) {
        depth++;
        tb1 = tb1->tb_next;
    }
    while (tb != NULL && err == 0) {
        if (depth <= limit) {
            err = tb_displayline(f,
                                 tb->tb_frame->f_code->co_filename,
                                 tb->tb_lineno,
                                 tb->tb_frame->f_code->co_name);
        }
        depth--;
        tb = tb->tb_next;
        if (err == 0)
            err = PyErr_CheckSignals();
    }
    return err;
}

#define PyTraceBack_LIMIT 1000

int
PyTraceBack_Print(PyObject *v, PyObject *f)
{
    int err;
    PyObject *limitv;
    long limit = PyTraceBack_LIMIT;

    if (v == NULL)
        return 0;
    if (!PyTraceBack_Check(v)) {
        PyErr_BadInternalCall();
        return -1;
    }
    limitv = PySys_GetObject("tracebacklimit");
    if (limitv) {
        PyObject *exc_type, *exc_value, *exc_tb;

        PyErr_Fetch(&exc_type, &exc_value, &exc_tb);
        limit = PyLong_AsLong(limitv);
        if (limit == -1 && PyErr_Occurred()) {
            if (PyErr_ExceptionMatches(PyExc_OverflowError)) {
                limit = PyTraceBack_LIMIT;
            }
            else {
                Py_XDECREF(exc_type);
                Py_XDECREF(exc_value);
                Py_XDECREF(exc_tb);
                return 0;
            }
        }
        else if (limit <= 0) {
            limit = PyTraceBack_LIMIT;
        }
        PyErr_Restore(exc_type, exc_value, exc_tb);
    }
    err = PyFile_WriteString("Traceback (most recent call last):\n", f);
    if (!err)
        err = tb_printinternal((PyTracebackObject *)v, f, limit);
    return err;
}

/* Reverse a string. For example, "abcd" becomes "dcba".

   This function is signal safe. */

static void
reverse_string(char *text, const size_t len)
{
    char tmp;
    size_t i, j;
    if (len == 0)
        return;
    for (i=0, j=len-1; i < j; i++, j--) {
        tmp = text[i];
        text[i] = text[j];
        text[j] = tmp;
    }
}

/* Format an integer in range [0; 999999] to decimal,
   and write it into the file fd.

   This function is signal safe. */

static void
dump_decimal(int fd, int value)
{
    char buffer[7];
    int len;
    if (value < 0 || 999999 < value)
        return;
    len = 0;
    do {
        buffer[len] = '0' + (value % 10);
        value /= 10;
        len++;
    } while (value);
    reverse_string(buffer, len);
    write(fd, buffer, len);
}

/* Format an integer in range [0; 0xffffffff] to hexadecimal of 'width' digits,
   and write it into the file fd.

   This function is signal safe. */

static void
dump_hexadecimal(int fd, unsigned long value, int width)
{
    int len;
    char buffer[sizeof(unsigned long) * 2 + 1];
    len = 0;
    do {
        buffer[len] = Py_hexdigits[value & 15];
        value >>= 4;
        len++;
    } while (len < width || value);
    reverse_string(buffer, len);
    write(fd, buffer, len);
}

/* Write an unicode object into the file fd using ascii+backslashreplace.

   This function is signal safe. */

static void
dump_ascii(int fd, PyObject *text)
{
    PyASCIIObject *ascii = (PyASCIIObject *)text;
    Py_ssize_t i, size;
    int truncated;
    int kind;
    void *data = NULL;
    wchar_t *wstr = NULL;
    Py_UCS4 ch;

    size = ascii->length;
    kind = ascii->state.kind;
    if (ascii->state.compact) {
        if (ascii->state.ascii)
            data = ((PyASCIIObject*)text) + 1;
        else
            data = ((PyCompactUnicodeObject*)text) + 1;
    }
    else if (kind != PyUnicode_WCHAR_KIND) {
        data = ((PyUnicodeObject *)text)->data.any;
        if (data == NULL)
            return;
    }
    else {
        wstr = ((PyASCIIObject *)text)->wstr;
        if (wstr == NULL)
            return;
        size = ((PyCompactUnicodeObject *)text)->wstr_length;
    }

    if (MAX_STRING_LENGTH < size) {
        size = MAX_STRING_LENGTH;
        truncated = 1;
    }
    else
        truncated = 0;

    for (i=0; i < size; i++) {
        if (kind != PyUnicode_WCHAR_KIND)
            ch = PyUnicode_READ(kind, data, i);
        else
            ch = wstr[i];
        if (ch < 128) {
            char c = (char)ch;
            write(fd, &c, 1);
        }
        else if (ch < 0xff) {
            PUTS(fd, "\\x");
            dump_hexadecimal(fd, ch, 2);
        }
        else if (ch < 0xffff) {
            PUTS(fd, "\\u");
            dump_hexadecimal(fd, ch, 4);
        }
        else {
            PUTS(fd, "\\U");
            dump_hexadecimal(fd, ch, 8);
        }
    }
    if (truncated)
        PUTS(fd, "...");
}

/* Write a frame into the file fd: "File "xxx", line xxx in xxx".

   This function is signal safe. */

static void
dump_frame(int fd, PyFrameObject *frame)
{
    PyCodeObject *code;
    int lineno;

    code = frame->f_code;
    PUTS(fd, "  File ");
    if (code != NULL && code->co_filename != NULL
        && PyUnicode_Check(code->co_filename))
    {
        write(fd, "\"", 1);
        dump_ascii(fd, code->co_filename);
        write(fd, "\"", 1);
    } else {
        PUTS(fd, "???");
    }

    /* PyFrame_GetLineNumber() was introduced in Python 2.7.0 and 3.2.0 */
    lineno = PyCode_Addr2Line(code, frame->f_lasti);
    PUTS(fd, ", line ");
    dump_decimal(fd, lineno);
    PUTS(fd, " in ");

    if (code != NULL && code->co_name != NULL
        && PyUnicode_Check(code->co_name))
        dump_ascii(fd, code->co_name);
    else
        PUTS(fd, "???");

    write(fd, "\n", 1);
}

static void
dump_traceback(int fd, PyThreadState *tstate, int write_header)
{
    PyFrameObject *frame;
    unsigned int depth;

    if (write_header)
        PUTS(fd, "Stack (most recent call first):\n");

    frame = _PyThreadState_GetFrame(tstate);
    if (frame == NULL)
        return;

    depth = 0;
    while (frame != NULL) {
        if (MAX_FRAME_DEPTH <= depth) {
            PUTS(fd, "  ...\n");
            break;
        }
        if (!PyFrame_Check(frame))
            break;
        dump_frame(fd, frame);
        frame = frame->f_back;
        depth++;
    }
}

void
_Py_DumpTraceback(int fd, PyThreadState *tstate)
{
    dump_traceback(fd, tstate, 1);
}

/* Write the thread identifier into the file 'fd': "Current thread 0xHHHH:\" if
   is_current is true, "Thread 0xHHHH:\n" otherwise.

   This function is signal safe. */

static void
write_thread_id(int fd, PyThreadState *tstate, int is_current)
{
    if (is_current)
        PUTS(fd, "Current thread 0x");
    else
        PUTS(fd, "Thread 0x");
    dump_hexadecimal(fd, (unsigned long)tstate->thread_id, sizeof(long)*2);
    PUTS(fd, " (most recent call first):\n");
}

const char*
_Py_DumpTracebackThreads(int fd, PyInterpreterState *interp,
                         PyThreadState *current_thread)
{
    PyThreadState *tstate;
    unsigned int nthreads;

    /* Get the current interpreter from the current thread */
    tstate = PyInterpreterState_ThreadHead(interp);
    if (tstate == NULL)
        return "unable to get the thread head state";

    /* Dump the traceback of each thread */
    tstate = PyInterpreterState_ThreadHead(interp);
    nthreads = 0;
    do
    {
        if (nthreads != 0)
            write(fd, "\n", 1);
        if (nthreads >= MAX_NTHREADS) {
            PUTS(fd, "...\n");
            break;
        }
        write_thread_id(fd, tstate, tstate == current_thread);
        dump_traceback(fd, tstate, 0);
        tstate = PyThreadState_Next(tstate);
        nthreads++;
    } while (tstate != NULL);

    return NULL;
}
<|MERGE_RESOLUTION|>--- conflicted
+++ resolved
@@ -214,13 +214,8 @@
         if (len > 0 && namebuf[len-1] != SEP)
             namebuf[len++] = SEP;
         strcpy(namebuf+len, tail);
-<<<<<<< HEAD
 #endif /* __MORPHOS__ */
-        binary = PyObject_CallMethod(io, "open", "ss", namebuf, "rb");
-=======
-
         binary = _PyObject_CallMethodId(io, &PyId_open, "ss", namebuf, "rb");
->>>>>>> 432401a6
         if (binary != NULL) {
             result = binary;
             goto finally;
@@ -268,7 +263,7 @@
         binary = _Py_FindSourceFile(filename, buf, sizeof(buf), io);
         if (binary == NULL) {
             Py_DECREF(io);
-            return -1;
+            return 0;
         }
     }
 
