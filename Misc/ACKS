--- conflicted
+++ resolved
@@ -976,12 +976,9 @@
 Christian Tismer
 Frank J. Tobin
 Bennett Todd
-<<<<<<< HEAD
 R Lindsay Todd
 Eugene Toder
-=======
 Erik Tollerud
->>>>>>> d737b483
 Matias Torchinsky
 Sandro Tosi
 Richard Townsend
