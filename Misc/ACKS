Acknowledgements
----------------

This list is not complete and not in any useful order, but I would
like to thank everybody who contributed in any way, with code, hints,
bug reports, ideas, moral support, endorsement, or even complaints....
Without you, I would've stopped working on Python long ago!

	--Guido

PS: In the standard Python distribution, this file is encoded in UTF-8
and the list is in rough alphabetical order by last names.

David Abrahams
Ron Adam
Jim Ahlstrom
Farhan Ahmad
Matthew Ahrens
Nir Aides
Yaniv Aknin
Jyrki Alakuijala
Ray Allen
Billy G. Allie
Kevin Altis
Joe Amenta
Mark Anacker
Shashwat Anand
Anders Andersen
John Anderson
Erik Andersén
Oliver Andrich
Ross Andrus
Jon Anglin
Éric Araujo
Alicia Arlen
Jason Asbahr
David Ascher
Chris AtLee
John Aycock
Jan-Hein Bührman
Donovan Baarda
Attila Babo
Alfonso Baciero
Marcin Bachry
Dwayne Bailey
Stig Bakken
Greg Ball
Luigi Ballabio
Jeff Balogh
Matt Bandy
Michael J. Barber
Nicolas Bareil
Chris Barker
Nick Barnes
Quentin Barnes
Richard Barran
Cesar Eduardo Barros
Des Barry
Ulf Bartelt
Nick Bastin
Jeff Bauer
Mike Bayer
Michael R Bax
Anthony Baxter
Samuel L. Bayer
Donald Beaudry
David Beazley
Robin Becker
Neal Becker
Torsten Becker
Bill Bedford
Stefan Behnel
Reimer Behrends
Ben Bell
Thomas Bellman
Alexander “Саша” Belopolsky
Eli Bendersky
Andrew Bennetts
Andy Bensky
Michel Van den Bergh
Eric Beser
Steven Bethard
Stephen Bevan
Ron Bickers
Natalia B. Bidart
Adrian von Bidder
David Binger
Dominic Binks
Philippe Biondi
Stuart Bishop
Roy Bixler
Mike Bland
Martin Bless
Pablo Bleyer
Erik van Blokland
Eric Blossom
Finn Bock
Paul Boddie
Matthew Boedicker
David Bolen
Forest Bond
Gawain Bolton
Gregory Bond
Jurjen Bos
Peter Bosch
Eric Bouck
Thierry Bousch
Sebastian Boving
Jeff Bradberry
Monty Brandenberg
Georg Brandl
Christopher Brannon
Terrence Brannon
Brian Brazil
Dave Brennan
Tom Bridgman
Tobias Brink
Richard Brodie
Michael Broghton
Daniel Brotsky
Jean Brouwers
Gary S. Brown
Oleg Broytmann
Dave Brueck
Stan Bubrouski
Erik de Bueger
Dick Bulterman
Bill Bumgarner
Jimmy Burgett
Tommy Burnette
Roger Burnham
Alastair Burt
Tarn Weisner Burton
Lee Busby
Ralph Butler
Jp Calderone
Daniel Calvelo
Tony Campbell
Brett Cannon
Mike Carlton
Terry Carroll
Lorenzo M. Catucci
Donn Cave
Charles Cazabon
Per Cederqvist
Octavian Cerna
Pascal Chambon
John Chandler
Hye-Shik Chang
Jeffrey Chang
Mitch Chapman
Greg Chapman
Brad Chapman
David Chaum
Nicolas Chauvat
Jerry Chen
Michael Chermside
Albert Chin-A-Young
Adal Chiriliuc
Matt Chisholm
Anders Chrigström
Tom Christiansen
Vadim Chugunov
David Cinege
Mike Clarkson
Andrew Clegg
Brad Clements
Steve Clift
Nick Coghlan
Josh Cogliati
Dave Cole
Terrence Cole
Benjamin Collar
Jeffery Collins
Robert Collins
Paul Colomiets
Denver Coneybeare
Geremy Condra
Juan José Conti
Matt Conway
David M. Cooke
Jason R. Coombs
Greg Copeland
Aldo Cortesi
David Costanzo
Scott Cotton
Greg Couch
David Cournapeau
Steve Cousins
Alex Coventry
Matthew Dixon Cowles
Ryan Coyner
Christopher A. Craig
Laura Creighton
Simon Cross
Drew Csillag
Joaquin Cuenca Abela
John Cugini
Tom Culliton
Antonio Cuni
Brian Curtin
Lisandro Dalcin
Andrew Dalke
Lars Damerow
Evan Dandrea
Eric Daniel
Scott David Daniels
Ben Darnell
Jonathan Dasteel
John DeGood
Ned Deily
Vincent Delft
Arnaud Delobelle
Erik Demaine
Roger Dev
Raghuram Devarakonda
Caleb Deveraux
Catherine Devlin
Scott Dial
Toby Dickenson
Mark Dickinson
Jack Diederich
Daniel Diniz
Humberto Diogenes
Yves Dionne
Daniel Dittmar
Jaromir Dolecek
Ismail Donmez
Marcos Donolo
Dima Dorfman
Yves Dorfsman
Cesar Douady
Dean Draayer
Fred L. Drake, Jr.
Derk Drukker
John DuBois
Paul Dubois
Graham Dumpleton
Quinn Dunkan
Robin Dunn
Luke Dunstan
Virgil Dupras
Andy Dustman
Gary Duzan
Eugene Dvurechenski
Josip Dzolonga
Maxim Dzumanenko
Walter Dörwald
Hans Eckardt
Rodolpho Eckhardt
Grant Edwards
John Ehresman
Eric Eisner
Andrew Eland
Julien Élie
Lance Ellinghaus
David Ely
Jeff Epler
Tom Epperly
Stoffel Erasmus
Jürgen A. Erhard
Michael Ernst
Ben Escoto
Andy Eskilsson
Stefan Esser
Stephen D Evans
Carey Evans
Tim Everett
Paul Everitt
David Everly
Daniel Evers
Greg Ewing
Martijn Faassen
Clovis Fabricio
Andreas Faerber
Bill Fancher
Troy J. Farrell
Mark Favas
Niels Ferguson
Sebastian Fernandez
Florian Festi
Vincent Fiack
Tomer Filiba
Jeffrey Finkelstein
Russell Finn
Nils Fischbeck
Frederik Fix
Matt Fleming
Hernán Martínez Foffani
Michael Foord
Amaury Forgeot d'Arc
Doug Fort
John Fouhy
Martin Franklin
Robin Friedrich
Ivan Frohne
Jim Fulton
Tadayoshi Funaba
Gyro Funch
Peter Funk
Geoff Furnish
Ulisses Furquim
Hagen Fürstenau
Hallvard B Furuseth
Achim Gaedke
Martin von Gagern
Lele Gaifax
Santiago Gala
Yitzchak Gale
Quentin Gallet-Gilles
Raymund Galvin
Nitin Ganatra
Fred Gansevles
Lars Marius Garshol
Dan Gass
Andrew Gaul
Stephen M. Gava
Harry Henry Gebel
Marius Gedminas
Thomas Gellekum
Gabriel Genellina
Christos Georgiou
Ben Gertzfield
Dinu Gherman
Jonathan Giddy
Johannes Gijsbers
Michael Gilfix
Christoph Gohlke
Tim Golden
Chris Gonnerman
David Goodger
Hans de Graaff
Eddy De Greef
Duncan Grisby
Fabian Groffen
Eric Groo
Dag Gruneau
Filip Gruszczyński
Michael Guravage
Lars Gustäbel
Thomas Güttler
Barry Haddow
Paul ten Hagen
Rasmus Hahn
Peter Haight
Václav Haisman
Bob Halley
Jesse Hallio
Jun Hamano
Mark Hammond
Manus Hand
Milton L. Hankins
Stephen Hansen
Barry Hantman
Lynda Hardman
Derek Harland
Jason Harper
Brian Harring
Larry Hastings
Shane Hathaway
Rycharde Hawkes
Ben Hayden
Jochen Hayek
Christian Heimes
Thomas Heller
Malte Helmert
Lance Finn Helsten
Jonathan Hendry
James Henstridge
Kasun Herath
Chris Herborth
Ivan Herman
Jürgen Hermann
Gary Herron
Thomas Herve
Bernhard Herzog
Magnus L. Hetland
Raymond Hettinger
Kevan Heydon
Jason Hildebrand
Richie Hindle
Konrad Hinsen
Michael Henry
David Hobley
Tim Hochberg
Joerg-Cyril Hoehle
Gregor Hoffleit
Chris Hoffman
Albert Hofkamp
Tomas Hoger
Jonathan Hogg
Gerrit Holl
Shane Holloway
Rune Holm
Philip Homburg
Naofumi Honda
Jeffrey Honig
Rob Hooft
Michiel de Hoon
Brian Hooper
Randall Hopper
Nadav Horesh
Jan Hosang
Ken Howard
Brad Howes
Chih-Hao Huang
Lawrence Hudson
Michael Hudson
Jim Hugunin
Greg Humphreys
Eric Huss
Jeremy Hylton
Gerhard Häring
Fredrik Håård
Mihai Ibanescu
Lars Immisch
Bobby Impollonia
Meador Inge
Tony Ingraldi
John Interrante
Bob Ippolito
Atsuo Ishimoto
Adam Jackson
Ben Jackson
Paul Jackson
David Jacobs
Kevin Jacobs
Kjetil Jacobsen
Bertrand Janin
Geert Jansen
Jack Jansen
Bill Janssen
Drew Jenkins
Flemming Kjær Jensen
MunSic Jeong
Orjan Johansen
Fredrik Johansson
Gregory K. Johnson
Simon Johnston
Thomas Jollans
Nicolas Joly
Evan Jones
Jeremy Jones
Richard Jones
Irmen de Jong
Lucas de Jonge
John Jorgensen
Jens B. Jorgensen
Sijin Joseph
Andreas Jung
Tattoo Mabonzo K.
Bob Kahn
Kurt B. Kaiser
Tamito Kajiyama
Peter van Kampen
Rafe Kaplan
Jacob Kaplan-Moss
Jan Kaliszewski
Arkady Koplyarov
Lou Kates
Hiroaki Kawai
Sebastien Keim
Ryan Kelly
Robert Kern
Randall Kern
Magnus Kessler
Lawrence Kesteloot
Vivek Khera
Akira Kitada
Mads Kiilerich
Taek Joo Kim
W. Trevor King
Paul Kippes
Steve Kirsch
Sebastian Kirsche
Ron Klatchko
Reid Kleckner
Bastian Kleineidam
Bob Kline
Matthias Klose
Kim Knapp
Lenny Kneler
Pat Knight
Greg Kochanski
Damon Kohler
Vlad Korolev
Joseph Koshy
Maksim Kozyarchuk
Stefan Krah
Bob Kras
Holger Krekel
Michael Kremer
Fabian Kreutz
Hannu Krosing
Andrej Krpic
Ivan Krstić
Andrew Kuchling
Vladimir Kushnir
Ross Lagerwall
Cameron Laird
Jean-Baptiste "Jiba" Lamy
Torsten Landschoff
Łukasz Langa
Tino Lange
Andrew Langmead
Detlef Lannert
Soren Larsen
Piers Lauder
Ben Laurie
Simon Law
Chris Lawrence
Brian Leair
James Lee
John J. Lee
Inyeol Lee
Thomas Lee
Christopher Lee
Tennessee Leeuwenburg
Luc Lefebvre
Vincent Legoll
Kip Lehman
Joerg Lehmann
Robert Lehmann
Luke Kenneth Casson Leighton
Marc-Andre Lemburg
John Lenton
Christopher Tur Lesniewski-Laas
Mark Levinson
William Lewis
Xuanji Li
Robert van Liere
Ross Light
Shawn Ligocki
Martin Ligr
Grant Limberg
Christopher Lindblad
Björn Lindqvist
Per Lindqvist
Eric Lindvall
Gregor Lingl
Nick Lockwood
Stephanie Lockwood
Anne Lord
Tom Loredo
Jason Lowe
Tony Lownds
Ray Loyzaga
Lukas Lueg
Loren Luke
Fredrik Lundh
Mark Lutz
Jim Lynch
Mikael Lyngvig
Martin von Löwis
Andrew I MacIntyre
Tim MacKenzie
Nick Maclaren
Don MacMillen
Steve Majewski
Grzegorz Makarewicz
David Malcolm
Ken Manheimer
Vladimir Marangozov
David Marek
Doug Marien
Alex Martelli
Anthony Martin
Owen Martin
Sébastien Martini
Roger Masse
Nick Mathewson
Graham Matthews
Dieter Maurer
Arnaud Mazin
Kirk McDonald
Chris McDonough
Greg McFarlane
Alan McIntyre
Michael McLay
Mark Mc Mahon
Gordon McMillan
Caolan McNamara
Andrew McNamara
Craig McPheeters
Lambert Meertens
Bill van Melle
Lucas Prado Melo
Ezio Melotti
Brian Merrell
Luke Mewburn
Mike Meyer
Steven Miale
Trent Mick
Stan Mihai
Aristotelis Mikropoulos
Damien Miller
Chad Miller
Jason V. Miller
Jay T. Miller
Roman Milner
Andrii V. Mishkovskyi
Dustin J. Mitchell
Dom Mitchell
Doug Moen
The Dragon De Monsyne
Skip Montanaro
Paul Moore
Derek Morr
James A Morrison
<<<<<<< HEAD
Pablo Mouzo
=======
Mher Movsisyan
>>>>>>> e987e035
Sjoerd Mullender
Sape Mullender
Michael Muller
Neil Muller
R. David Murray
Piotr Meyer
John Nagle
Takahiro Nakayama
Travers Naran
Charles-François Natali
Fredrik Nehr
Trent Nelson
Tony Nelson
Chad Netzer
Max Neunhöffer
George Neville-Neil
Johannes Nicolai
Samuel Nicolary
Gustavo Niemeyer
Oscar Nierstrasz
Hrvoje Niksic
Gregory Nofi
Jesse Noller
Bill Noon
Stefan Norberg
Tim Northover
Joe Norton
Neal Norwitz
Michal Nowikowski
Steffen Daode Nurpmeso
Nigel O'Brian
Kevin O'Connor
Tim O'Malley
Pascal Oberndoerfer
Jeffrey Ollie
Adam Olsen
Grant Olson
Piet van Oostrum
Jason Orendorff
Douglas Orr
Michele Orrù
Denis S. Otkidach
Michael Otteneder
R. M. Oudkerk
Russel Owen
Ondrej Palkovsky
Mike Pall
Todd R. Palmer
Juan David Ibáñez Palomar
Jan Palus
M. Papillon
Peter Parente
Alexandre Parenteau
Dan Parisien
Harri Pasanen
Randy Pausch
Samuele Pedroni
Marcel van der Peijl
Steven Pemberton
Santiago Peresón
Mark Perrego
Trevor Perrin
Gabriel de Perthuis
Tim Peters
Benjamin Peterson
Joe Peterson
Chris Petrilli
Bjorn Pettersen
Geoff Philbrick
Gavrie Philipson
Adrian Phillips
Christopher J. Phoenix
Neale Pickett
Jim St. Pierre
Dan Pierson
Martijn Pieters
Anand B. Pillai
François Pinard
Zach Pincus
Michael Piotrowski
Antoine Pitrou
Jean-François Piéronne
Guilherme Polo
Michael Pomraning
Iustin Pop
John Popplewell
Amrit Prem
Paul Prescod
Donovan Preston
Steve Purcell
Fernando Pérez
Eduardo Pérez
Pierre Quentel
Brian Quinlan
Anders Qvist
Burton Radons
Brodie Rao
Antti Rasinen
Sridhar Ratnakumar
Ysj Ray
Eric Raymond
Edward K. Ream
Chris Rebert
Marc Recht
John Redford
Terry Reedy
Steve Reeves
Lennart Regebro
Ofir Reichenberg
Sean Reifschneider
Michael P. Reilly
Bernhard Reiter
Steven Reiz
Roeland Rengelink
Tim Rice
Francesco Ricciardi
Jan Pieter Riegel
Armin Rigo
Nicholas Riley
Jean-Claude Rimbault
Juan M. Bello Rivas
Anthony Roach
Mark Roberts
Jim Robinson
Andy Robinson
Mark Roddy
Kevin Rodgers
Giampaolo Rodola
Mike Romberg
Armin Ronacher
Case Roole
Timothy Roscoe
Jim Roskind
Just van Rossum
Hugo van Rossum
Saskia van Rossum
Donald Wallace Rouse II
Liam Routt
Craig Rowland
Clinton Roy
Paul Rubin
Sam Ruby
Demur Rumed
Audun S. Runde
Rauli Ruohonen
Jeff Rush
Sam Rushing
Mark Russell
Nick Russo
Sébastien Sablé
Hajime Saitou
George Sakkis
Rich Salz
Kevin Samborn
Adrian Sampson
Ilya Sandler
Mark Sapiro
Ty Sarna
Ben Sayer
Andrew Schaaf
Michael Scharf
Andreas Schawo
Neil Schemenauer
David Scherer
Bob Schmertz
Gregor Schmid
Ralf Schmitt
Michael Schneider
Peter Schneider-Kamp
Arvin Schnell
Chad J. Schroeder
Sam Schulenburg
Stefan Schwarzer
Dietmar Schwertberger
Federico Schwindt
Steven Scott
Barry Scott
Nick Seidenman
Žiga Seilnach
Yury Selivanov
Fred Sells
Jiwon Seo
Roger D. Serwy
Jerry Seutter
Denis Severson
Ian Seyer
Ha Shao
Richard Shapiro
Bruce Sherwood
Alexander Shigin
Pete Shinners
Michael Shiplett
John W. Shipman
Joel Shprentz
Itamar Shtull-Trauring
Eric Siegerman
Paul Sijben
Kirill Simonov
Nathan Paul Simons
Janne Sinkkonen
George Sipe
J. Sipprell
Kragen Sitaker
Eric V. Smith
Christopher Smith
Gregory P. Smith
Rafal Smotrzyk
Dirk Soede
Paul Sokolovsky
Cody Somerville
Clay Spence
Per Spilling
Joshua Spoerri
Noah Spurrier
Nathan Srebro
RajGopal Srinivasan
Quentin Stafford-Fraser
Frank Stajano
Oliver Steele
Greg Stein
Chris Stern
Victor Stinner
Richard Stoakley
Peter Stoehr
Casper Stoel
Michael Stone
Ken Stox
Dan Stromberg
Daniel Stutzbach
Andreas Stührk
Pal Subbiah
Nathan Sullivan
Mark Summerfield
Hisao Suzuki
Andrew Svetlov
Kalle Svensson
Andrew Svetlov
Paul Swartz
Thenault Sylvain
Péter Szabó
Arfrever Frehtes Taifersar Arahesis
Neil Tallim
Geoff Talvola
Musashi Tamura
William Tanksley
Christian Tanzer
Steven Taschuk
Monty Taylor
Amy Taylor
Anatoly Techtonik
Mikhail Terekhov
Tobias Thelen
James Thomas
Robin Thomas
Jeremy Thurgood
Eric Tiedemann
July Tikhonov
Tracy Tims
Oren Tirosh
Jason Tishler
Christian Tismer
Frank J. Tobin
R Lindsay Todd
Bennett Todd
Matias Torchinsky
Sandro Tosi
Richard Townsend
Laurence Tratt
John Tromp
Jason Trowbridge
Anthony Tuininga
Stephen Turner
Theodore Turocy
Bill Tutt
Doobee R. Tzeck
Eren Türkay
Lionel Ulmer
Roger Upole
Daniel Urban
Michael Urman
Hector Urtubia
Andi Vajda
Case Van Horsen
Kyle VanderBeek
Andrew Vant
Atul Varma
Dmitry Vasiliev
Alexandre Vassalotti
Nadeem Vawda
Frank Vercruesse
Mike Verdone
Jaap Vermeulen
Nikita Vetoshkin
Al Vezza
Jacques A. Vidrine
John Viega
Kannan Vijayan
Kurt Vile
Norman Vine
Frank Visser
Niki W. Waibel
Wojtek Walczak
Charles Waldman
Richard Walker
Larry Wall
Kevin Walzer
Rodrigo Steinmuller Wanderley
Greg Ward
Barry Warsaw
Steve Waterbury
Bob Watson
David Watson
Aaron Watters
Henrik Weber
Corran Webster
Stefan Wehr
Zack Weinberg
Edward Welbourne
Cliff Wells
Rickard Westman
Jeff Wheeler
Christopher White
David White
Mats Wichmann
Truida Wiedijk
Felix Wiemann
Gerry Wiener
Frank Wierzbicki
Bryce "Zooko" Wilcox-O'Hearn
Jason Williams
John Williams
Sue Williams
Gerald S. Williams
Frank Willison
Greg V. Wilson
Jody Winston
Collin Winter
Dik Winter
Blake Winton
Jean-Claude Wippler
Frank Wierzbicki
Lars Wirzenius
John Wiseman
Chris Withers
Stefan Witzel
Irek Wlizlo
David Wolever
Klaus-Juergen Wolf
Dan Wolfe
Richard Wolff
Darren Worrall
Gordon Worley
Thomas Wouters
Heiko Wundram
Doug Wyatt
Florent Xicluna
Hirokazu Yamamoto
Ka-Ping Yee
Bob Yodlowski
Danny Yoo
George Yoshida
Masazumi Yoshikawa
Bernard Yue
Moshe Zadka
Milan Zamazal
Artur Zaprzala
Mike Zarnstorff
Siebren van der Zee
Yuxiao Zeng
Uwe Zessin
Kai Zhu
Tarek Ziadé
Peter Åstrand<|MERGE_RESOLUTION|>--- conflicted
+++ resolved
@@ -607,11 +607,8 @@
 Paul Moore
 Derek Morr
 James A Morrison
-<<<<<<< HEAD
 Pablo Mouzo
-=======
 Mher Movsisyan
->>>>>>> e987e035
 Sjoerd Mullender
 Sape Mullender
 Michael Muller
