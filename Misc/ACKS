--- conflicted
+++ resolved
@@ -865,12 +865,8 @@
 Bernhard Reiter
 Steven Reiz
 Roeland Rengelink
-<<<<<<< HEAD
 Antoine Reversat
-=======
 Flávio Ribeiro
-Tim Rice
->>>>>>> a7ea7030
 Francesco Ricciardi
 Tim Rice
 Jan Pieter Riegel
