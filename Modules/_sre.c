--- conflicted
+++ resolved
@@ -243,1222 +243,6 @@
         state->data_stack_size = cursize;
     }
     return 0;
-<<<<<<< HEAD
-}
-
-/* generate 8-bit version */
-
-#define SRE_CHAR unsigned char
-#define SRE_AT sre_at
-#define SRE_COUNT sre_count
-#define SRE_CHARSET sre_charset
-#define SRE_INFO sre_info
-#define SRE_MATCH sre_match
-#define SRE_MATCH_CONTEXT sre_match_context
-#define SRE_SEARCH sre_search
-#define SRE_LITERAL_TEMPLATE sre_literal_template
-
-#if defined(HAVE_UNICODE)
-
-#define SRE_RECURSIVE
-#include "_sre.c"
-#undef SRE_RECURSIVE
-
-#undef SRE_LITERAL_TEMPLATE
-#undef SRE_SEARCH
-#undef SRE_MATCH
-#undef SRE_MATCH_CONTEXT
-#undef SRE_INFO
-#undef SRE_CHARSET
-#undef SRE_COUNT
-#undef SRE_AT
-#undef SRE_CHAR
-
-/* generate 16-bit unicode version */
-
-#define SRE_CHAR Py_UNICODE
-#define SRE_AT sre_uat
-#define SRE_COUNT sre_ucount
-#define SRE_CHARSET sre_ucharset
-#define SRE_INFO sre_uinfo
-#define SRE_MATCH sre_umatch
-#define SRE_MATCH_CONTEXT sre_umatch_context
-#define SRE_SEARCH sre_usearch
-#define SRE_LITERAL_TEMPLATE sre_uliteral_template
-#endif
-
-#endif /* SRE_RECURSIVE */
-
-/* -------------------------------------------------------------------- */
-/* String matching engine */
-
-/* the following section is compiled twice, with different character
-   settings */
-
-LOCAL(int)
-SRE_AT(SRE_STATE* state, SRE_CHAR* ptr, SRE_CODE at)
-{
-    /* check if pointer is at given position */
-
-    Py_ssize_t thisp, thatp;
-
-    switch (at) {
-
-    case SRE_AT_BEGINNING:
-    case SRE_AT_BEGINNING_STRING:
-        return ((void*) ptr == state->beginning);
-
-    case SRE_AT_BEGINNING_LINE:
-        return ((void*) ptr == state->beginning ||
-                SRE_IS_LINEBREAK((int) ptr[-1]));
-
-    case SRE_AT_END:
-        return (((void*) (ptr+1) == state->end &&
-                 SRE_IS_LINEBREAK((int) ptr[0])) ||
-                ((void*) ptr == state->end));
-
-    case SRE_AT_END_LINE:
-        return ((void*) ptr == state->end ||
-                SRE_IS_LINEBREAK((int) ptr[0]));
-
-    case SRE_AT_END_STRING:
-        return ((void*) ptr == state->end);
-
-    case SRE_AT_BOUNDARY:
-        if (state->beginning == state->end)
-            return 0;
-        thatp = ((void*) ptr > state->beginning) ?
-            SRE_IS_WORD((int) ptr[-1]) : 0;
-        thisp = ((void*) ptr < state->end) ?
-            SRE_IS_WORD((int) ptr[0]) : 0;
-        return thisp != thatp;
-
-    case SRE_AT_NON_BOUNDARY:
-        if (state->beginning == state->end)
-            return 0;
-        thatp = ((void*) ptr > state->beginning) ?
-            SRE_IS_WORD((int) ptr[-1]) : 0;
-        thisp = ((void*) ptr < state->end) ?
-            SRE_IS_WORD((int) ptr[0]) : 0;
-        return thisp == thatp;
-
-    case SRE_AT_LOC_BOUNDARY:
-        if (state->beginning == state->end)
-            return 0;
-        thatp = ((void*) ptr > state->beginning) ?
-            SRE_LOC_IS_WORD((int) ptr[-1]) : 0;
-        thisp = ((void*) ptr < state->end) ?
-            SRE_LOC_IS_WORD((int) ptr[0]) : 0;
-        return thisp != thatp;
-
-    case SRE_AT_LOC_NON_BOUNDARY:
-        if (state->beginning == state->end)
-            return 0;
-        thatp = ((void*) ptr > state->beginning) ?
-            SRE_LOC_IS_WORD((int) ptr[-1]) : 0;
-        thisp = ((void*) ptr < state->end) ?
-            SRE_LOC_IS_WORD((int) ptr[0]) : 0;
-        return thisp == thatp;
-
-#if defined(HAVE_UNICODE)
-    case SRE_AT_UNI_BOUNDARY:
-        if (state->beginning == state->end)
-            return 0;
-        thatp = ((void*) ptr > state->beginning) ?
-            SRE_UNI_IS_WORD((int) ptr[-1]) : 0;
-        thisp = ((void*) ptr < state->end) ?
-            SRE_UNI_IS_WORD((int) ptr[0]) : 0;
-        return thisp != thatp;
-
-    case SRE_AT_UNI_NON_BOUNDARY:
-        if (state->beginning == state->end)
-            return 0;
-        thatp = ((void*) ptr > state->beginning) ?
-            SRE_UNI_IS_WORD((int) ptr[-1]) : 0;
-        thisp = ((void*) ptr < state->end) ?
-            SRE_UNI_IS_WORD((int) ptr[0]) : 0;
-        return thisp == thatp;
-#endif
-
-    }
-
-    return 0;
-}
-
-LOCAL(int)
-SRE_CHARSET(SRE_CODE* set, SRE_CODE ch)
-{
-    /* check if character is a member of the given set */
-
-    int ok = 1;
-
-    for (;;) {
-        switch (*set++) {
-
-        case SRE_OP_FAILURE:
-            return !ok;
-
-        case SRE_OP_LITERAL:
-            /* <LITERAL> <code> */
-            if (ch == set[0])
-                return ok;
-            set++;
-            break;
-
-        case SRE_OP_CATEGORY:
-            /* <CATEGORY> <code> */
-            if (sre_category(set[0], (int) ch))
-                return ok;
-            set += 1;
-            break;
-
-        case SRE_OP_CHARSET:
-            if (sizeof(SRE_CODE) == 2) {
-                /* <CHARSET> <bitmap> (16 bits per code word) */
-                if (ch < 256 && (set[ch >> 4] & (1 << (ch & 15))))
-                    return ok;
-                set += 16;
-            }
-            else {
-                /* <CHARSET> <bitmap> (32 bits per code word) */
-                if (ch < 256 && (set[ch >> 5] & (1u << (ch & 31))))
-                    return ok;
-                set += 8;
-            }
-            break;
-
-        case SRE_OP_RANGE:
-            /* <RANGE> <lower> <upper> */
-            if (set[0] <= ch && ch <= set[1])
-                return ok;
-            set += 2;
-            break;
-
-        case SRE_OP_NEGATE:
-            ok = !ok;
-            break;
-
-        case SRE_OP_BIGCHARSET:
-            /* <BIGCHARSET> <blockcount> <256 blockindices> <blocks> */
-        {
-            Py_ssize_t count, block;
-            count = *(set++);
-
-            if (sizeof(SRE_CODE) == 2) {
-                block = ((unsigned char*)set)[ch >> 8];
-                set += 128;
-                if (set[block*16 + ((ch & 255)>>4)] & (1 << (ch & 15)))
-                    return ok;
-                set += count*16;
-            }
-            else {
-                /* !(c & ~N) == (c < N+1) for any unsigned c, this avoids
-                 * warnings when c's type supports only numbers < N+1 */
-                if (!(ch & ~65535))
-                    block = ((unsigned char*)set)[ch >> 8];
-                else
-                    block = -1;
-                set += 64;
-                if (block >=0 &&
-                    (set[block*8 + ((ch & 255)>>5)] & (1u << (ch & 31))))
-                    return ok;
-                set += count*8;
-            }
-            break;
-        }
-
-        default:
-            /* internal error -- there's not much we can do about it
-               here, so let's just pretend it didn't match... */
-            return 0;
-        }
-    }
-}
-
-LOCAL(Py_ssize_t) SRE_MATCH(SRE_STATE* state, SRE_CODE* pattern);
-
-LOCAL(Py_ssize_t)
-SRE_COUNT(SRE_STATE* state, SRE_CODE* pattern, Py_ssize_t maxcount)
-{
-    SRE_CODE chr;
-    SRE_CHAR* ptr = (SRE_CHAR *)state->ptr;
-    SRE_CHAR* end = (SRE_CHAR *)state->end;
-    Py_ssize_t i;
-
-    /* adjust end */
-    if (maxcount < end - ptr && maxcount != SRE_MAXREPEAT)
-        end = ptr + maxcount;
-
-    switch (pattern[0]) {
-
-    case SRE_OP_IN:
-        /* repeated set */
-        TRACE(("|%p|%p|COUNT IN\n", pattern, ptr));
-        while (ptr < end && SRE_CHARSET(pattern + 2, *ptr))
-            ptr++;
-        break;
-
-    case SRE_OP_ANY:
-        /* repeated dot wildcard. */
-        TRACE(("|%p|%p|COUNT ANY\n", pattern, ptr));
-        while (ptr < end && !SRE_IS_LINEBREAK(*ptr))
-            ptr++;
-        break;
-
-    case SRE_OP_ANY_ALL:
-        /* repeated dot wildcard.  skip to the end of the target
-           string, and backtrack from there */
-        TRACE(("|%p|%p|COUNT ANY_ALL\n", pattern, ptr));
-        ptr = end;
-        break;
-
-    case SRE_OP_LITERAL:
-        /* repeated literal */
-        chr = pattern[1];
-        TRACE(("|%p|%p|COUNT LITERAL %d\n", pattern, ptr, chr));
-        while (ptr < end && (SRE_CODE) *ptr == chr)
-            ptr++;
-        break;
-
-    case SRE_OP_LITERAL_IGNORE:
-        /* repeated literal */
-        chr = pattern[1];
-        TRACE(("|%p|%p|COUNT LITERAL_IGNORE %d\n", pattern, ptr, chr));
-        while (ptr < end && (SRE_CODE) state->lower(*ptr) == chr)
-            ptr++;
-        break;
-
-    case SRE_OP_NOT_LITERAL:
-        /* repeated non-literal */
-        chr = pattern[1];
-        TRACE(("|%p|%p|COUNT NOT_LITERAL %d\n", pattern, ptr, chr));
-        while (ptr < end && (SRE_CODE) *ptr != chr)
-            ptr++;
-        break;
-
-    case SRE_OP_NOT_LITERAL_IGNORE:
-        /* repeated non-literal */
-        chr = pattern[1];
-        TRACE(("|%p|%p|COUNT NOT_LITERAL_IGNORE %d\n", pattern, ptr, chr));
-        while (ptr < end && (SRE_CODE) state->lower(*ptr) != chr)
-            ptr++;
-        break;
-
-    default:
-        /* repeated single character pattern */
-        TRACE(("|%p|%p|COUNT SUBPATTERN\n", pattern, ptr));
-        while ((SRE_CHAR*) state->ptr < end) {
-            i = SRE_MATCH(state, pattern);
-            if (i < 0)
-                return i;
-            if (!i)
-                break;
-        }
-        TRACE(("|%p|%p|COUNT %d\n", pattern, ptr,
-               (SRE_CHAR*) state->ptr - ptr));
-        return (SRE_CHAR*) state->ptr - ptr;
-    }
-
-    TRACE(("|%p|%p|COUNT %d\n", pattern, ptr, ptr - (SRE_CHAR*) state->ptr));
-    return ptr - (SRE_CHAR*) state->ptr;
-}
-
-#if 0 /* not used in this release */
-LOCAL(int)
-SRE_INFO(SRE_STATE* state, SRE_CODE* pattern)
-{
-    /* check if an SRE_OP_INFO block matches at the current position.
-       returns the number of SRE_CODE objects to skip if successful, 0
-       if no match */
-
-    SRE_CHAR* end = state->end;
-    SRE_CHAR* ptr = state->ptr;
-    Py_ssize_t i;
-
-    /* check minimal length */
-    if (pattern[3] && (end - ptr) < pattern[3])
-        return 0;
-
-    /* check known prefix */
-    if (pattern[2] & SRE_INFO_PREFIX && pattern[5] > 1) {
-        /* <length> <skip> <prefix data> <overlap data> */
-        for (i = 0; i < pattern[5]; i++)
-            if ((SRE_CODE) ptr[i] != pattern[7 + i])
-                return 0;
-        return pattern[0] + 2 * pattern[6];
-    }
-    return pattern[0];
-}
-#endif
-
-/* The macros below should be used to protect recursive SRE_MATCH()
- * calls that *failed* and do *not* return immediately (IOW, those
- * that will backtrack). Explaining:
- *
- * - Recursive SRE_MATCH() returned true: that's usually a success
- *   (besides atypical cases like ASSERT_NOT), therefore there's no
- *   reason to restore lastmark;
- *
- * - Recursive SRE_MATCH() returned false but the current SRE_MATCH()
- *   is returning to the caller: If the current SRE_MATCH() is the
- *   top function of the recursion, returning false will be a matching
- *   failure, and it doesn't matter where lastmark is pointing to.
- *   If it's *not* the top function, it will be a recursive SRE_MATCH()
- *   failure by itself, and the calling SRE_MATCH() will have to deal
- *   with the failure by the same rules explained here (it will restore
- *   lastmark by itself if necessary);
- *
- * - Recursive SRE_MATCH() returned false, and will continue the
- *   outside 'for' loop: must be protected when breaking, since the next
- *   OP could potentially depend on lastmark;
- *
- * - Recursive SRE_MATCH() returned false, and will be called again
- *   inside a local for/while loop: must be protected between each
- *   loop iteration, since the recursive SRE_MATCH() could do anything,
- *   and could potentially depend on lastmark.
- *
- * For more information, check the discussion at SF patch #712900.
- */
-#define LASTMARK_SAVE()     \
-    do { \
-        ctx->lastmark = state->lastmark; \
-        ctx->lastindex = state->lastindex; \
-    } while (0)
-#define LASTMARK_RESTORE()  \
-    do { \
-        state->lastmark = ctx->lastmark; \
-        state->lastindex = ctx->lastindex; \
-    } while (0)
-
-#ifdef __MORPHOS__
-/* undef OS definitions */
-#undef RETURN_ERROR
-#undef RETURN_FAILURE
-#undef RETURN_SUCCESS
-#endif
-
-#define RETURN_ERROR(i) do { return i; } while(0)
-#define RETURN_FAILURE do { ret = 0; goto exit; } while(0)
-#define RETURN_SUCCESS do { ret = 1; goto exit; } while(0)
-
-#define RETURN_ON_ERROR(i) \
-    do { if (i < 0) RETURN_ERROR(i); } while (0)
-#define RETURN_ON_SUCCESS(i) \
-    do { RETURN_ON_ERROR(i); if (i > 0) RETURN_SUCCESS; } while (0)
-#define RETURN_ON_FAILURE(i) \
-    do { RETURN_ON_ERROR(i); if (i == 0) RETURN_FAILURE; } while (0)
-
-#define SFY(x) #x
-
-#define DATA_STACK_ALLOC(state, type, ptr) \
-do { \
-    alloc_pos = state->data_stack_base; \
-    TRACE(("allocating %s in %d (%d)\n", \
-           SFY(type), alloc_pos, sizeof(type))); \
-    if (state->data_stack_size < alloc_pos+sizeof(type)) { \
-        int j = data_stack_grow(state, sizeof(type)); \
-        if (j < 0) return j; \
-        if (ctx_pos != -1) \
-            DATA_STACK_LOOKUP_AT(state, SRE_MATCH_CONTEXT, ctx, ctx_pos); \
-    } \
-    ptr = (type*)(state->data_stack+alloc_pos); \
-    state->data_stack_base += sizeof(type); \
-} while (0)
-
-#define DATA_STACK_LOOKUP_AT(state, type, ptr, pos) \
-do { \
-    TRACE(("looking up %s at %d\n", SFY(type), pos)); \
-    ptr = (type*)(state->data_stack+pos); \
-} while (0)
-
-#define DATA_STACK_PUSH(state, data, size) \
-do { \
-    TRACE(("copy data in %p to %d (%d)\n", \
-           data, state->data_stack_base, size)); \
-    if (state->data_stack_size < state->data_stack_base+size) { \
-        int j = data_stack_grow(state, size); \
-        if (j < 0) return j; \
-        if (ctx_pos != -1) \
-            DATA_STACK_LOOKUP_AT(state, SRE_MATCH_CONTEXT, ctx, ctx_pos); \
-    } \
-    memcpy(state->data_stack+state->data_stack_base, data, size); \
-    state->data_stack_base += size; \
-} while (0)
-
-#define DATA_STACK_POP(state, data, size, discard) \
-do { \
-    TRACE(("copy data to %p from %d (%d)\n", \
-           data, state->data_stack_base-size, size)); \
-    memcpy(data, state->data_stack+state->data_stack_base-size, size); \
-    if (discard) \
-        state->data_stack_base -= size; \
-} while (0)
-
-#define DATA_STACK_POP_DISCARD(state, size) \
-do { \
-    TRACE(("discard data from %d (%d)\n", \
-           state->data_stack_base-size, size)); \
-    state->data_stack_base -= size; \
-} while(0)
-
-#define DATA_PUSH(x) \
-    DATA_STACK_PUSH(state, (x), sizeof(*(x)))
-#define DATA_POP(x) \
-    DATA_STACK_POP(state, (x), sizeof(*(x)), 1)
-#define DATA_POP_DISCARD(x) \
-    DATA_STACK_POP_DISCARD(state, sizeof(*(x)))
-#define DATA_ALLOC(t,p) \
-    DATA_STACK_ALLOC(state, t, p)
-#define DATA_LOOKUP_AT(t,p,pos) \
-    DATA_STACK_LOOKUP_AT(state,t,p,pos)
-
-#define MARK_PUSH(lastmark) \
-    do if (lastmark > 0) { \
-        i = lastmark; /* ctx->lastmark may change if reallocated */ \
-        DATA_STACK_PUSH(state, state->mark, (i+1)*sizeof(void*)); \
-    } while (0)
-#define MARK_POP(lastmark) \
-    do if (lastmark > 0) { \
-        DATA_STACK_POP(state, state->mark, (lastmark+1)*sizeof(void*), 1); \
-    } while (0)
-#define MARK_POP_KEEP(lastmark) \
-    do if (lastmark > 0) { \
-        DATA_STACK_POP(state, state->mark, (lastmark+1)*sizeof(void*), 0); \
-    } while (0)
-#define MARK_POP_DISCARD(lastmark) \
-    do if (lastmark > 0) { \
-        DATA_STACK_POP_DISCARD(state, (lastmark+1)*sizeof(void*)); \
-    } while (0)
-
-#define JUMP_NONE            0
-#define JUMP_MAX_UNTIL_1     1
-#define JUMP_MAX_UNTIL_2     2
-#define JUMP_MAX_UNTIL_3     3
-#define JUMP_MIN_UNTIL_1     4
-#define JUMP_MIN_UNTIL_2     5
-#define JUMP_MIN_UNTIL_3     6
-#define JUMP_REPEAT          7
-#define JUMP_REPEAT_ONE_1    8
-#define JUMP_REPEAT_ONE_2    9
-#define JUMP_MIN_REPEAT_ONE  10
-#define JUMP_BRANCH          11
-#define JUMP_ASSERT          12
-#define JUMP_ASSERT_NOT      13
-
-#define DO_JUMP(jumpvalue, jumplabel, nextpattern) \
-    DATA_ALLOC(SRE_MATCH_CONTEXT, nextctx); \
-    nextctx->last_ctx_pos = ctx_pos; \
-    nextctx->jump = jumpvalue; \
-    nextctx->pattern = nextpattern; \
-    ctx_pos = alloc_pos; \
-    ctx = nextctx; \
-    goto entrance; \
-    jumplabel: \
-    while (0) /* gcc doesn't like labels at end of scopes */ \
-
-typedef struct {
-    Py_ssize_t last_ctx_pos;
-    Py_ssize_t jump;
-    SRE_CHAR* ptr;
-    SRE_CODE* pattern;
-    Py_ssize_t count;
-    Py_ssize_t lastmark;
-    Py_ssize_t lastindex;
-    union {
-        SRE_CODE chr;
-        SRE_REPEAT* rep;
-    } u;
-} SRE_MATCH_CONTEXT;
-
-/* check if string matches the given pattern.  returns <0 for
-   error, 0 for failure, and 1 for success */
-LOCAL(Py_ssize_t)
-SRE_MATCH(SRE_STATE* state, SRE_CODE* pattern)
-{
-    SRE_CHAR* end = (SRE_CHAR *)state->end;
-    Py_ssize_t alloc_pos, ctx_pos = -1;
-    Py_ssize_t i, ret = 0;
-    Py_ssize_t jump;
-    unsigned int sigcount=0;
-
-    SRE_MATCH_CONTEXT* ctx;
-    SRE_MATCH_CONTEXT* nextctx;
-
-    TRACE(("|%p|%p|ENTER\n", pattern, state->ptr));
-
-    DATA_ALLOC(SRE_MATCH_CONTEXT, ctx);
-    ctx->last_ctx_pos = -1;
-    ctx->jump = JUMP_NONE;
-    ctx->pattern = pattern;
-    ctx_pos = alloc_pos;
-
-entrance:
-
-    ctx->ptr = (SRE_CHAR *)state->ptr;
-
-    if (ctx->pattern[0] == SRE_OP_INFO) {
-        /* optimization info block */
-        /* <INFO> <1=skip> <2=flags> <3=min> ... */
-        if (ctx->pattern[3] && (end - ctx->ptr) < ctx->pattern[3]) {
-            TRACE(("reject (got %d chars, need %d)\n",
-                   (end - ctx->ptr), ctx->pattern[3]));
-            RETURN_FAILURE;
-        }
-        ctx->pattern += ctx->pattern[1] + 1;
-    }
-
-    for (;;) {
-        ++sigcount;
-        if ((0 == (sigcount & 0xfff)) && PyErr_CheckSignals())
-            RETURN_ERROR(SRE_ERROR_INTERRUPTED);
-
-        switch (*ctx->pattern++) {
-
-        case SRE_OP_MARK:
-            /* set mark */
-            /* <MARK> <gid> */
-            TRACE(("|%p|%p|MARK %d\n", ctx->pattern,
-                   ctx->ptr, ctx->pattern[0]));
-            i = ctx->pattern[0];
-            if (i & 1)
-                state->lastindex = i/2 + 1;
-            if (i > state->lastmark) {
-                /* state->lastmark is the highest valid index in the
-                   state->mark array.  If it is increased by more than 1,
-                   the intervening marks must be set to NULL to signal
-                   that these marks have not been encountered. */
-                Py_ssize_t j = state->lastmark + 1;
-                while (j < i)
-                    state->mark[j++] = NULL;
-                state->lastmark = i;
-            }
-            state->mark[i] = ctx->ptr;
-            ctx->pattern++;
-            break;
-
-        case SRE_OP_LITERAL:
-            /* match literal string */
-            /* <LITERAL> <code> */
-            TRACE(("|%p|%p|LITERAL %d\n", ctx->pattern,
-                   ctx->ptr, *ctx->pattern));
-            if (ctx->ptr >= end || (SRE_CODE) ctx->ptr[0] != ctx->pattern[0])
-                RETURN_FAILURE;
-            ctx->pattern++;
-            ctx->ptr++;
-            break;
-
-        case SRE_OP_NOT_LITERAL:
-            /* match anything that is not literal character */
-            /* <NOT_LITERAL> <code> */
-            TRACE(("|%p|%p|NOT_LITERAL %d\n", ctx->pattern,
-                   ctx->ptr, *ctx->pattern));
-            if (ctx->ptr >= end || (SRE_CODE) ctx->ptr[0] == ctx->pattern[0])
-                RETURN_FAILURE;
-            ctx->pattern++;
-            ctx->ptr++;
-            break;
-
-        case SRE_OP_SUCCESS:
-            /* end of pattern */
-            TRACE(("|%p|%p|SUCCESS\n", ctx->pattern, ctx->ptr));
-            state->ptr = ctx->ptr;
-            RETURN_SUCCESS;
-
-        case SRE_OP_AT:
-            /* match at given position */
-            /* <AT> <code> */
-            TRACE(("|%p|%p|AT %d\n", ctx->pattern, ctx->ptr, *ctx->pattern));
-            if (!SRE_AT(state, ctx->ptr, *ctx->pattern))
-                RETURN_FAILURE;
-            ctx->pattern++;
-            break;
-
-        case SRE_OP_CATEGORY:
-            /* match at given category */
-            /* <CATEGORY> <code> */
-            TRACE(("|%p|%p|CATEGORY %d\n", ctx->pattern,
-                   ctx->ptr, *ctx->pattern));
-            if (ctx->ptr >= end || !sre_category(ctx->pattern[0], ctx->ptr[0]))
-                RETURN_FAILURE;
-            ctx->pattern++;
-            ctx->ptr++;
-            break;
-
-        case SRE_OP_ANY:
-            /* match anything (except a newline) */
-            /* <ANY> */
-            TRACE(("|%p|%p|ANY\n", ctx->pattern, ctx->ptr));
-            if (ctx->ptr >= end || SRE_IS_LINEBREAK(ctx->ptr[0]))
-                RETURN_FAILURE;
-            ctx->ptr++;
-            break;
-
-        case SRE_OP_ANY_ALL:
-            /* match anything */
-            /* <ANY_ALL> */
-            TRACE(("|%p|%p|ANY_ALL\n", ctx->pattern, ctx->ptr));
-            if (ctx->ptr >= end)
-                RETURN_FAILURE;
-            ctx->ptr++;
-            break;
-
-        case SRE_OP_IN:
-            /* match set member (or non_member) */
-            /* <IN> <skip> <set> */
-            TRACE(("|%p|%p|IN\n", ctx->pattern, ctx->ptr));
-            if (ctx->ptr >= end || !SRE_CHARSET(ctx->pattern + 1, *ctx->ptr))
-                RETURN_FAILURE;
-            ctx->pattern += ctx->pattern[0];
-            ctx->ptr++;
-            break;
-
-        case SRE_OP_LITERAL_IGNORE:
-            TRACE(("|%p|%p|LITERAL_IGNORE %d\n",
-                   ctx->pattern, ctx->ptr, ctx->pattern[0]));
-            if (ctx->ptr >= end ||
-                state->lower(*ctx->ptr) != state->lower(*ctx->pattern))
-                RETURN_FAILURE;
-            ctx->pattern++;
-            ctx->ptr++;
-            break;
-
-        case SRE_OP_NOT_LITERAL_IGNORE:
-            TRACE(("|%p|%p|NOT_LITERAL_IGNORE %d\n",
-                   ctx->pattern, ctx->ptr, *ctx->pattern));
-            if (ctx->ptr >= end ||
-                state->lower(*ctx->ptr) == state->lower(*ctx->pattern))
-                RETURN_FAILURE;
-            ctx->pattern++;
-            ctx->ptr++;
-            break;
-
-        case SRE_OP_IN_IGNORE:
-            TRACE(("|%p|%p|IN_IGNORE\n", ctx->pattern, ctx->ptr));
-            if (ctx->ptr >= end
-                || !SRE_CHARSET(ctx->pattern+1,
-                                (SRE_CODE)state->lower(*ctx->ptr)))
-                RETURN_FAILURE;
-            ctx->pattern += ctx->pattern[0];
-            ctx->ptr++;
-            break;
-
-        case SRE_OP_JUMP:
-        case SRE_OP_INFO:
-            /* jump forward */
-            /* <JUMP> <offset> */
-            TRACE(("|%p|%p|JUMP %d\n", ctx->pattern,
-                   ctx->ptr, ctx->pattern[0]));
-            ctx->pattern += ctx->pattern[0];
-            break;
-
-        case SRE_OP_BRANCH:
-            /* alternation */
-            /* <BRANCH> <0=skip> code <JUMP> ... <NULL> */
-            TRACE(("|%p|%p|BRANCH\n", ctx->pattern, ctx->ptr));
-            LASTMARK_SAVE();
-            ctx->u.rep = state->repeat;
-            if (ctx->u.rep)
-                MARK_PUSH(ctx->lastmark);
-            for (; ctx->pattern[0]; ctx->pattern += ctx->pattern[0]) {
-                if (ctx->pattern[1] == SRE_OP_LITERAL &&
-                    (ctx->ptr >= end ||
-                     (SRE_CODE) *ctx->ptr != ctx->pattern[2]))
-                    continue;
-                if (ctx->pattern[1] == SRE_OP_IN &&
-                    (ctx->ptr >= end ||
-                     !SRE_CHARSET(ctx->pattern + 3, (SRE_CODE) *ctx->ptr)))
-                    continue;
-                state->ptr = ctx->ptr;
-                DO_JUMP(JUMP_BRANCH, jump_branch, ctx->pattern+1);
-                if (ret) {
-                    if (ctx->u.rep)
-                        MARK_POP_DISCARD(ctx->lastmark);
-                    RETURN_ON_ERROR(ret);
-                    RETURN_SUCCESS;
-                }
-                if (ctx->u.rep)
-                    MARK_POP_KEEP(ctx->lastmark);
-                LASTMARK_RESTORE();
-            }
-            if (ctx->u.rep)
-                MARK_POP_DISCARD(ctx->lastmark);
-            RETURN_FAILURE;
-
-        case SRE_OP_REPEAT_ONE:
-            /* match repeated sequence (maximizing regexp) */
-
-            /* this operator only works if the repeated item is
-               exactly one character wide, and we're not already
-               collecting backtracking points.  for other cases,
-               use the MAX_REPEAT operator */
-
-            /* <REPEAT_ONE> <skip> <1=min> <2=max> item <SUCCESS> tail */
-
-            TRACE(("|%p|%p|REPEAT_ONE %d %d\n", ctx->pattern, ctx->ptr,
-                   ctx->pattern[1], ctx->pattern[2]));
-
-            if (ctx->ptr + ctx->pattern[1] > end)
-                RETURN_FAILURE; /* cannot match */
-
-            state->ptr = ctx->ptr;
-
-            ret = SRE_COUNT(state, ctx->pattern+3, ctx->pattern[2]);
-            RETURN_ON_ERROR(ret);
-            DATA_LOOKUP_AT(SRE_MATCH_CONTEXT, ctx, ctx_pos);
-            ctx->count = ret;
-            ctx->ptr += ctx->count;
-
-            /* when we arrive here, count contains the number of
-               matches, and ctx->ptr points to the tail of the target
-               string.  check if the rest of the pattern matches,
-               and backtrack if not. */
-
-            if (ctx->count < (Py_ssize_t) ctx->pattern[1])
-                RETURN_FAILURE;
-
-            if (ctx->pattern[ctx->pattern[0]] == SRE_OP_SUCCESS) {
-                /* tail is empty.  we're finished */
-                state->ptr = ctx->ptr;
-                RETURN_SUCCESS;
-            }
-
-            LASTMARK_SAVE();
-
-            if (ctx->pattern[ctx->pattern[0]] == SRE_OP_LITERAL) {
-                /* tail starts with a literal. skip positions where
-                   the rest of the pattern cannot possibly match */
-                ctx->u.chr = ctx->pattern[ctx->pattern[0]+1];
-                for (;;) {
-                    while (ctx->count >= (Py_ssize_t) ctx->pattern[1] &&
-                           (ctx->ptr >= end || *ctx->ptr != ctx->u.chr)) {
-                        ctx->ptr--;
-                        ctx->count--;
-                    }
-                    if (ctx->count < (Py_ssize_t) ctx->pattern[1])
-                        break;
-                    state->ptr = ctx->ptr;
-                    DO_JUMP(JUMP_REPEAT_ONE_1, jump_repeat_one_1,
-                            ctx->pattern+ctx->pattern[0]);
-                    if (ret) {
-                        RETURN_ON_ERROR(ret);
-                        RETURN_SUCCESS;
-                    }
-
-                    LASTMARK_RESTORE();
-
-                    ctx->ptr--;
-                    ctx->count--;
-                }
-
-            } else {
-                /* general case */
-                while (ctx->count >= (Py_ssize_t) ctx->pattern[1]) {
-                    state->ptr = ctx->ptr;
-                    DO_JUMP(JUMP_REPEAT_ONE_2, jump_repeat_one_2,
-                            ctx->pattern+ctx->pattern[0]);
-                    if (ret) {
-                        RETURN_ON_ERROR(ret);
-                        RETURN_SUCCESS;
-                    }
-                    ctx->ptr--;
-                    ctx->count--;
-                    LASTMARK_RESTORE();
-                }
-            }
-            RETURN_FAILURE;
-
-        case SRE_OP_MIN_REPEAT_ONE:
-            /* match repeated sequence (minimizing regexp) */
-
-            /* this operator only works if the repeated item is
-               exactly one character wide, and we're not already
-               collecting backtracking points.  for other cases,
-               use the MIN_REPEAT operator */
-
-            /* <MIN_REPEAT_ONE> <skip> <1=min> <2=max> item <SUCCESS> tail */
-
-            TRACE(("|%p|%p|MIN_REPEAT_ONE %d %d\n", ctx->pattern, ctx->ptr,
-                   ctx->pattern[1], ctx->pattern[2]));
-
-            if (ctx->ptr + ctx->pattern[1] > end)
-                RETURN_FAILURE; /* cannot match */
-
-            state->ptr = ctx->ptr;
-
-            if (ctx->pattern[1] == 0)
-                ctx->count = 0;
-            else {
-                /* count using pattern min as the maximum */
-                ret = SRE_COUNT(state, ctx->pattern+3, ctx->pattern[1]);
-                RETURN_ON_ERROR(ret);
-                DATA_LOOKUP_AT(SRE_MATCH_CONTEXT, ctx, ctx_pos);
-                if (ret < (Py_ssize_t) ctx->pattern[1])
-                    /* didn't match minimum number of times */
-                    RETURN_FAILURE;
-                /* advance past minimum matches of repeat */
-                ctx->count = ret;
-                ctx->ptr += ctx->count;
-            }
-
-            if (ctx->pattern[ctx->pattern[0]] == SRE_OP_SUCCESS) {
-                /* tail is empty.  we're finished */
-                state->ptr = ctx->ptr;
-                RETURN_SUCCESS;
-
-            } else {
-                /* general case */
-                LASTMARK_SAVE();
-                while ((Py_ssize_t)ctx->pattern[2] == SRE_MAXREPEAT
-                       || ctx->count <= (Py_ssize_t)ctx->pattern[2]) {
-                    state->ptr = ctx->ptr;
-                    DO_JUMP(JUMP_MIN_REPEAT_ONE,jump_min_repeat_one,
-                            ctx->pattern+ctx->pattern[0]);
-                    if (ret) {
-                        RETURN_ON_ERROR(ret);
-                        RETURN_SUCCESS;
-                    }
-                    state->ptr = ctx->ptr;
-                    ret = SRE_COUNT(state, ctx->pattern+3, 1);
-                    RETURN_ON_ERROR(ret);
-                    DATA_LOOKUP_AT(SRE_MATCH_CONTEXT, ctx, ctx_pos);
-                    if (ret == 0)
-                        break;
-                    assert(ret == 1);
-                    ctx->ptr++;
-                    ctx->count++;
-                    LASTMARK_RESTORE();
-                }
-            }
-            RETURN_FAILURE;
-
-        case SRE_OP_REPEAT:
-            /* create repeat context.  all the hard work is done
-               by the UNTIL operator (MAX_UNTIL, MIN_UNTIL) */
-            /* <REPEAT> <skip> <1=min> <2=max> item <UNTIL> tail */
-            TRACE(("|%p|%p|REPEAT %d %d\n", ctx->pattern, ctx->ptr,
-                   ctx->pattern[1], ctx->pattern[2]));
-
-            /* install new repeat context */
-            ctx->u.rep = (SRE_REPEAT*) PyObject_MALLOC(sizeof(*ctx->u.rep));
-            if (!ctx->u.rep) {
-                PyErr_NoMemory();
-                RETURN_FAILURE;
-            }
-            ctx->u.rep->count = -1;
-            ctx->u.rep->pattern = ctx->pattern;
-            ctx->u.rep->prev = state->repeat;
-            ctx->u.rep->last_ptr = NULL;
-            state->repeat = ctx->u.rep;
-
-            state->ptr = ctx->ptr;
-            DO_JUMP(JUMP_REPEAT, jump_repeat, ctx->pattern+ctx->pattern[0]);
-            state->repeat = ctx->u.rep->prev;
-            PyObject_FREE(ctx->u.rep);
-
-            if (ret) {
-                RETURN_ON_ERROR(ret);
-                RETURN_SUCCESS;
-            }
-            RETURN_FAILURE;
-
-        case SRE_OP_MAX_UNTIL:
-            /* maximizing repeat */
-            /* <REPEAT> <skip> <1=min> <2=max> item <MAX_UNTIL> tail */
-
-            /* FIXME: we probably need to deal with zero-width
-               matches in here... */
-
-            ctx->u.rep = state->repeat;
-            if (!ctx->u.rep)
-                RETURN_ERROR(SRE_ERROR_STATE);
-
-            state->ptr = ctx->ptr;
-
-            ctx->count = ctx->u.rep->count+1;
-
-            TRACE(("|%p|%p|MAX_UNTIL %d\n", ctx->pattern,
-                   ctx->ptr, ctx->count));
-
-            if (ctx->count < ctx->u.rep->pattern[1]) {
-                /* not enough matches */
-                ctx->u.rep->count = ctx->count;
-                DO_JUMP(JUMP_MAX_UNTIL_1, jump_max_until_1,
-                        ctx->u.rep->pattern+3);
-                if (ret) {
-                    RETURN_ON_ERROR(ret);
-                    RETURN_SUCCESS;
-                }
-                ctx->u.rep->count = ctx->count-1;
-                state->ptr = ctx->ptr;
-                RETURN_FAILURE;
-            }
-
-            if ((ctx->count < ctx->u.rep->pattern[2] ||
-                ctx->u.rep->pattern[2] == SRE_MAXREPEAT) &&
-                state->ptr != ctx->u.rep->last_ptr) {
-                /* we may have enough matches, but if we can
-                   match another item, do so */
-                ctx->u.rep->count = ctx->count;
-                LASTMARK_SAVE();
-                MARK_PUSH(ctx->lastmark);
-                /* zero-width match protection */
-                DATA_PUSH(&ctx->u.rep->last_ptr);
-                ctx->u.rep->last_ptr = state->ptr;
-                DO_JUMP(JUMP_MAX_UNTIL_2, jump_max_until_2,
-                        ctx->u.rep->pattern+3);
-                DATA_POP(&ctx->u.rep->last_ptr);
-                if (ret) {
-                    MARK_POP_DISCARD(ctx->lastmark);
-                    RETURN_ON_ERROR(ret);
-                    RETURN_SUCCESS;
-                }
-                MARK_POP(ctx->lastmark);
-                LASTMARK_RESTORE();
-                ctx->u.rep->count = ctx->count-1;
-                state->ptr = ctx->ptr;
-            }
-
-            /* cannot match more repeated items here.  make sure the
-               tail matches */
-            state->repeat = ctx->u.rep->prev;
-            DO_JUMP(JUMP_MAX_UNTIL_3, jump_max_until_3, ctx->pattern);
-            RETURN_ON_SUCCESS(ret);
-            state->repeat = ctx->u.rep;
-            state->ptr = ctx->ptr;
-            RETURN_FAILURE;
-
-        case SRE_OP_MIN_UNTIL:
-            /* minimizing repeat */
-            /* <REPEAT> <skip> <1=min> <2=max> item <MIN_UNTIL> tail */
-
-            ctx->u.rep = state->repeat;
-            if (!ctx->u.rep)
-                RETURN_ERROR(SRE_ERROR_STATE);
-
-            state->ptr = ctx->ptr;
-
-            ctx->count = ctx->u.rep->count+1;
-
-            TRACE(("|%p|%p|MIN_UNTIL %d %p\n", ctx->pattern,
-                   ctx->ptr, ctx->count, ctx->u.rep->pattern));
-
-            if (ctx->count < ctx->u.rep->pattern[1]) {
-                /* not enough matches */
-                ctx->u.rep->count = ctx->count;
-                DO_JUMP(JUMP_MIN_UNTIL_1, jump_min_until_1,
-                        ctx->u.rep->pattern+3);
-                if (ret) {
-                    RETURN_ON_ERROR(ret);
-                    RETURN_SUCCESS;
-                }
-                ctx->u.rep->count = ctx->count-1;
-                state->ptr = ctx->ptr;
-                RETURN_FAILURE;
-            }
-
-            LASTMARK_SAVE();
-
-            /* see if the tail matches */
-            state->repeat = ctx->u.rep->prev;
-            DO_JUMP(JUMP_MIN_UNTIL_2, jump_min_until_2, ctx->pattern);
-            if (ret) {
-                RETURN_ON_ERROR(ret);
-                RETURN_SUCCESS;
-            }
-
-            state->repeat = ctx->u.rep;
-            state->ptr = ctx->ptr;
-
-            LASTMARK_RESTORE();
-
-            if ((ctx->count >= ctx->u.rep->pattern[2]
-                && ctx->u.rep->pattern[2] != SRE_MAXREPEAT) ||
-                state->ptr == ctx->u.rep->last_ptr)
-                RETURN_FAILURE;
-
-            ctx->u.rep->count = ctx->count;
-            /* zero-width match protection */
-            DATA_PUSH(&ctx->u.rep->last_ptr);
-            ctx->u.rep->last_ptr = state->ptr;
-            DO_JUMP(JUMP_MIN_UNTIL_3,jump_min_until_3,
-                    ctx->u.rep->pattern+3);
-            DATA_POP(&ctx->u.rep->last_ptr);
-            if (ret) {
-                RETURN_ON_ERROR(ret);
-                RETURN_SUCCESS;
-            }
-            ctx->u.rep->count = ctx->count-1;
-            state->ptr = ctx->ptr;
-            RETURN_FAILURE;
-
-        case SRE_OP_GROUPREF:
-            /* match backreference */
-            TRACE(("|%p|%p|GROUPREF %d\n", ctx->pattern,
-                   ctx->ptr, ctx->pattern[0]));
-            i = ctx->pattern[0];
-            {
-                Py_ssize_t groupref = i+i;
-                if (groupref >= state->lastmark) {
-                    RETURN_FAILURE;
-                } else {
-                    SRE_CHAR* p = (SRE_CHAR*) state->mark[groupref];
-                    SRE_CHAR* e = (SRE_CHAR*) state->mark[groupref+1];
-                    if (!p || !e || e < p)
-                        RETURN_FAILURE;
-                    while (p < e) {
-                        if (ctx->ptr >= end || *ctx->ptr != *p)
-                            RETURN_FAILURE;
-                        p++; ctx->ptr++;
-                    }
-                }
-            }
-            ctx->pattern++;
-            break;
-
-        case SRE_OP_GROUPREF_IGNORE:
-            /* match backreference */
-            TRACE(("|%p|%p|GROUPREF_IGNORE %d\n", ctx->pattern,
-                   ctx->ptr, ctx->pattern[0]));
-            i = ctx->pattern[0];
-            {
-                Py_ssize_t groupref = i+i;
-                if (groupref >= state->lastmark) {
-                    RETURN_FAILURE;
-                } else {
-                    SRE_CHAR* p = (SRE_CHAR*) state->mark[groupref];
-                    SRE_CHAR* e = (SRE_CHAR*) state->mark[groupref+1];
-                    if (!p || !e || e < p)
-                        RETURN_FAILURE;
-                    while (p < e) {
-                        if (ctx->ptr >= end ||
-                            state->lower(*ctx->ptr) != state->lower(*p))
-                            RETURN_FAILURE;
-                        p++; ctx->ptr++;
-                    }
-                }
-            }
-            ctx->pattern++;
-            break;
-
-        case SRE_OP_GROUPREF_EXISTS:
-            TRACE(("|%p|%p|GROUPREF_EXISTS %d\n", ctx->pattern,
-                   ctx->ptr, ctx->pattern[0]));
-            /* <GROUPREF_EXISTS> <group> <skip> codeyes <JUMP> codeno ... */
-            i = ctx->pattern[0];
-            {
-                Py_ssize_t groupref = i+i;
-                if (groupref >= state->lastmark) {
-                    ctx->pattern += ctx->pattern[1];
-                    break;
-                } else {
-                    SRE_CHAR* p = (SRE_CHAR*) state->mark[groupref];
-                    SRE_CHAR* e = (SRE_CHAR*) state->mark[groupref+1];
-                    if (!p || !e || e < p) {
-                        ctx->pattern += ctx->pattern[1];
-                        break;
-                    }
-                }
-            }
-            ctx->pattern += 2;
-            break;
-
-        case SRE_OP_ASSERT:
-            /* assert subpattern */
-            /* <ASSERT> <skip> <back> <pattern> */
-            TRACE(("|%p|%p|ASSERT %d\n", ctx->pattern,
-                   ctx->ptr, ctx->pattern[1]));
-            state->ptr = ctx->ptr - ctx->pattern[1];
-            if (state->ptr < state->beginning)
-                RETURN_FAILURE;
-            DO_JUMP(JUMP_ASSERT, jump_assert, ctx->pattern+2);
-            RETURN_ON_FAILURE(ret);
-            ctx->pattern += ctx->pattern[0];
-            break;
-
-        case SRE_OP_ASSERT_NOT:
-            /* assert not subpattern */
-            /* <ASSERT_NOT> <skip> <back> <pattern> */
-            TRACE(("|%p|%p|ASSERT_NOT %d\n", ctx->pattern,
-                   ctx->ptr, ctx->pattern[1]));
-            state->ptr = ctx->ptr - ctx->pattern[1];
-            if (state->ptr >= state->beginning) {
-                DO_JUMP(JUMP_ASSERT_NOT, jump_assert_not, ctx->pattern+2);
-                if (ret) {
-                    RETURN_ON_ERROR(ret);
-                    RETURN_FAILURE;
-                }
-            }
-            ctx->pattern += ctx->pattern[0];
-            break;
-
-        case SRE_OP_FAILURE:
-            /* immediate failure */
-            TRACE(("|%p|%p|FAILURE\n", ctx->pattern, ctx->ptr));
-            RETURN_FAILURE;
-
-        default:
-            TRACE(("|%p|%p|UNKNOWN %d\n", ctx->pattern, ctx->ptr,
-                   ctx->pattern[-1]));
-            RETURN_ERROR(SRE_ERROR_ILLEGAL);
-        }
-    }
-
-exit:
-    ctx_pos = ctx->last_ctx_pos;
-    jump = ctx->jump;
-    DATA_POP_DISCARD(ctx);
-    if (ctx_pos == -1)
-        return ret;
-    DATA_LOOKUP_AT(SRE_MATCH_CONTEXT, ctx, ctx_pos);
-
-    switch (jump) {
-        case JUMP_MAX_UNTIL_2:
-            TRACE(("|%p|%p|JUMP_MAX_UNTIL_2\n", ctx->pattern, ctx->ptr));
-            goto jump_max_until_2;
-        case JUMP_MAX_UNTIL_3:
-            TRACE(("|%p|%p|JUMP_MAX_UNTIL_3\n", ctx->pattern, ctx->ptr));
-            goto jump_max_until_3;
-        case JUMP_MIN_UNTIL_2:
-            TRACE(("|%p|%p|JUMP_MIN_UNTIL_2\n", ctx->pattern, ctx->ptr));
-            goto jump_min_until_2;
-        case JUMP_MIN_UNTIL_3:
-            TRACE(("|%p|%p|JUMP_MIN_UNTIL_3\n", ctx->pattern, ctx->ptr));
-            goto jump_min_until_3;
-        case JUMP_BRANCH:
-            TRACE(("|%p|%p|JUMP_BRANCH\n", ctx->pattern, ctx->ptr));
-            goto jump_branch;
-        case JUMP_MAX_UNTIL_1:
-            TRACE(("|%p|%p|JUMP_MAX_UNTIL_1\n", ctx->pattern, ctx->ptr));
-            goto jump_max_until_1;
-        case JUMP_MIN_UNTIL_1:
-            TRACE(("|%p|%p|JUMP_MIN_UNTIL_1\n", ctx->pattern, ctx->ptr));
-            goto jump_min_until_1;
-        case JUMP_REPEAT:
-            TRACE(("|%p|%p|JUMP_REPEAT\n", ctx->pattern, ctx->ptr));
-            goto jump_repeat;
-        case JUMP_REPEAT_ONE_1:
-            TRACE(("|%p|%p|JUMP_REPEAT_ONE_1\n", ctx->pattern, ctx->ptr));
-            goto jump_repeat_one_1;
-        case JUMP_REPEAT_ONE_2:
-            TRACE(("|%p|%p|JUMP_REPEAT_ONE_2\n", ctx->pattern, ctx->ptr));
-            goto jump_repeat_one_2;
-        case JUMP_MIN_REPEAT_ONE:
-            TRACE(("|%p|%p|JUMP_MIN_REPEAT_ONE\n", ctx->pattern, ctx->ptr));
-            goto jump_min_repeat_one;
-        case JUMP_ASSERT:
-            TRACE(("|%p|%p|JUMP_ASSERT\n", ctx->pattern, ctx->ptr));
-            goto jump_assert;
-        case JUMP_ASSERT_NOT:
-            TRACE(("|%p|%p|JUMP_ASSERT_NOT\n", ctx->pattern, ctx->ptr));
-            goto jump_assert_not;
-        case JUMP_NONE:
-            TRACE(("|%p|%p|RETURN %d\n", ctx->pattern, ctx->ptr, ret));
-            break;
-    }
-
-    return ret; /* should never get here */
-=======
->>>>>>> 432401a6
 }
 
 /* generate 8-bit version */
